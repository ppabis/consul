---
layout: docs
page_title: Service-to-service Traffic Across Partitions
description: >-
  This topic describes how to configure mesh gateways to route a service's data to upstreams
  in other partitions. It describes how to use Envoy and how you can integrate with your preferred gateway.
---

# Service-to-service Traffic Across Partitions

-> **Consul Enterprise 1.11.0+:** Admin partitions are supported in Consul Enterprise versions 1.11.0 and newer.

Mesh gateways enable you to route service mesh traffic between different Consul [admin partitions](/docs/enterprise/admin-partitions).
Partitions can reside in different clouds or runtime environments where general interconnectivity between all services
in all partitions isn't feasible. 

Mesh gateways operate by sniffing and extracting the server name indication (SNI) header from the service mesh session and routing the connection to the appropriate destination based on the server name requested. The gateway does not decrypt the data within the mTLS session.

## Prerequisites

Ensure that your Consul environment meets the following requirements.

### Consul

* Consul Enterprise version 1.11.0 or newer.
* A local Consul agent is required to manage its configuration.
<<<<<<< HEAD
<<<<<<< HEAD
* Consul service mesh must be enabled in all partitions. Refer to the [`connect` documentation](/docs/agent/options#connect) for details.
* Each partition must have a unique name. Refer to the [admin partitions documentation](/docs/enterprise/admin-partitions) for details.
* If you want to [enable gateways globally](/docs/connect/gateways/mesh-gateway/service-to-service-traffic-datacenters#enabling-gateways-globally) you must enable [centralized configuration](/docs/agent/options#enable_central_service_config).
=======
* Consul service mesh must be enabled in all partitions. Refer to the [`connect` documentation](/docs/agent/config/config-files#connect) for details.
* Each partition must have a unique name. Refer to the [admin partitions documentation](/docs/enteprise/admin-partitions) for details.
* If you want to [enable gateways globally](/docs/connect/mesh-gateway#enabling-gateways-globally) you must enable [centralized configuration](/docs/agent/config/config-files#enable_central_service_config).
>>>>>>> cd907b75cebdefe62a30986e0cdc7bd528c52159
=======
* Consul service mesh must be enabled in all partitions. Refer to the [`connect` documentation](/docs/agent/config/config-files#connect) for details.
* Each partition must have a unique name. Refer to the [admin partitions documentation](/docs/enteprise/admin-partitions) for details.
* If you want to [enable gateways globally](/docs/connect/mesh-gateway#enabling-gateways-globally) you must enable [centralized configuration](/docs/agent/config/config-files#enable_central_service_config).
>>>>>>> cd907b75

### Proxy

Envoy is the only proxy with mesh gateway capabilities in Consul.

Mesh gateway proxies receive their configuration through Consul, which automatically generates it based on the proxy's registration. 
Consul can only translate mesh gateway registration information into Envoy configuration.

Sidecar proxies that send traffic to an upstream service through a gateway need to know the location of that gateway. They discover the gateway based on their sidecar proxy registrations. Consul can only translate the gateway registration information into Envoy configuration.

Sidecar proxies that do not send upstream traffic through a gateway are not affected when you deploy gateways. If you are using Consul's built-in proxy as a Connect sidecar it will continue to work for intra-datacenter traffic and will receive incoming traffic even if that traffic has passed through a gateway.

## Configuration

Configure the following settings to register the mesh gateway as a service in Consul.

* Specify `mesh-gateway` in the `kind` field to register the gateway with Consul.
* Configure the `proxy.upstreams` parameters to route traffic to the correct service, namespace, and partition. Refer to the [`upstreams` documentation](/docs/connect/registration/service-registration#upstream-configuration-reference) for details. The service `proxy.upstreams.destination_name` is always required. The `proxy.upstreams.destination_partition` must be configured to enable cross-partition traffic. The `proxy.upstreams.destination_namespace` configuration is only necessary if the destination service is in a different namespace. 
* Configure the `exported-services` configuration entry to enable Consul to export services contained in an admin partition to one or more additional partitions. Refer to the [Exported Services documentation](/docs/connect/config-entries/exported-services) for details. 
* Define the `Proxy.Config` settings using opaque parameters compatible with your proxy, i.e., Envoy. For Envoy, refer to the [Gateway Options](/docs/connect/proxies/envoy#gateway-options) and [Escape-hatch Overrides](/docs/connect/proxies/envoy#escape-hatch-overrides) documentation for additional configuration information.  
* If ACLs are enabled, a token granting `service:write` for the gateway's service name and `service:read` for all services in the datacenter or partition must be added to the gateway's service definition. These permissions authorize the token to route communications for other Consul service mesh services, but does not allow decrypting any of their communications.

### Modes

Each upstream associated with a service mesh proxy can be configured so that it is routed through a mesh gateway.  
Depending on your network, the proxy's connection to the gateway can operate in one of the following modes:

* `none` - (Default) No gateway is used and a service mesh connect proxy makes its outbound connections directly
  to the destination services.

* `local` - The service mesh connect proxy makes an outbound connection to a gateway running in the same datacenter. The gateway at the outbound connection is responsible for ensuring that the data is forwarded to gateways in the destination partition. 

* `remote` - The service mesh connect proxy makes an outbound connection to a gateway running in the destination datacenter. 
  The gateway forwards the data to the final destination service.

### Connect Proxy Configuration

Set the proxy to the preferred [mode](#modes) to configure the service mesh proxy. You can specify the mode globally or within child configurations to control proxy behaviors at a lower level. Consul recognizes the following order of precedence if the gateway mode is configured in multiple locations the order of precedence:

1. Upstream definition (highest priority)
2. Service instance definition
3. Centralized `service-defaults` configuration entry
4. Centralized `proxy-defaults` configuration entry

## Example Configurations

Use the following example configurations to help you understand some of the common scenarios.

### Enabling Gateways Globally

The following `proxy-defaults` configuration will enable gateways for all Connect services in the `local` mode.

<CodeTabs heading="Example: Enabling gateways globally.">

```hcl
Kind = "proxy-defaults"
Name = "global"
MeshGateway {
   Mode = "local"
}
```

```yaml
Kind: proxy-defaults
MeshGateway:
- Mode: local
Name: global
```

</CodeTabs>

### Enabling Gateways Per Service

The following `service-defaults` configuration will enable gateways for all Connect services with the name `web`.

<CodeTabs heading="Example: Enabling gateways per service.">

```hcl
Kind = "service-defaults"
Name = "web"
MeshGateway {
   Mode = "local"
}
```

```yaml
Kind: service-defaults
MeshGateway:
- Mode: local
Name: web
```
</CodeTabs>

### Enabling Gateways for a Service Instance

The following [Proxy Service Registration](/docs/connect/registration/service-registration)
definition will enable gateways for `web` service instances in the `finance` partition.

<CodeTabs heading="Example: Enabling gateways for a service instance.">

```hcl
service {
   name = "web-sidecar-proxy"
   kind = "connect-proxy"
   port = 8181
   proxy {
      destination_service_name = "web"
      mesh_gateway {
         mode = "local"
      }
      upstreams = [
         {
            destination_partition = "finance"
            destination_namespace = "default"
            destination_type = "service"
            destination_name = "billing"
            local_bind_port = 9090
         }
      ]
   }
}
```

```yaml
service:
- kind: connect-proxy
  name: web-sidecar-proxy
  port: 8181
  proxy:
  - destination_service_name: web
    mesh_gateway:
    - mode: local
    upstreams:
    - destination_name: billing
      destination_namespace: default
      destination_partition: finance
      destination_type: service
      local_bind_port: 9090
```
</CodeTabs>

### Enabling Gateways for a Proxy Upstream

The following service definition will enable gateways in `local` mode for three different partitions. Note that each service exists in the same namespace, but are separated by admin partition.

<CodeTabs heading="Example: Enabling gateways for a proxy upstream.">

```hcl
service {
   name = "web-sidecar-proxy"
   kind = "connect-proxy"
   port = 8181
   proxy {
      destination_service_name = "web"
      upstreams = [
         {
            destination_name = "api"
            destination_namespace = "dev"
            destination_partition = "api"
            local_bind_port = 10000
            mesh_gateway {
               mode = "local"
            }
         },
         {
            destination_name = "db"
            destination_namespace = "dev"
            destination_partition = "db"
            local_bind_port = 10001
            mesh_gateway {
               mode = "local"
            }
         },
         {
            destination_name = "logging"
            destination_namespace = "dev"
            destination_partition = "logging"
            local_bind_port = 10002
            mesh_gateway {
               mode = "local"
            }
         },
      ]
   }
}
```

```yaml
service:
- kind: connect-proxy
  name: web-sidecar-proxy
  port: 8181
  proxy:
  - destination_service_name: web
    upstreams:
    - destination_name: api
      destination_namespace: dev
      destination_partition: api
      local_bind_port: 10000
      mesh_gateway:
      - mode: local
    - destination_name: db
      destination_namespace: dev
      destination_partition: db
      local_bind_port: 10001
      mesh_gateway:
      - mode: local
    - destination_name: logging
      destination_namespace: dev
      destination_partition: logging
      local_bind_port: 10002
      mesh_gateway:
      - mode: local
```
</CodeTabs><|MERGE_RESOLUTION|>--- conflicted
+++ resolved
@@ -23,22 +23,16 @@
 ### Consul
 
 * Consul Enterprise version 1.11.0 or newer.
+
 * A local Consul agent is required to manage its configuration.
-<<<<<<< HEAD
-<<<<<<< HEAD
-* Consul service mesh must be enabled in all partitions. Refer to the [`connect` documentation](/docs/agent/options#connect) for details.
+
 * Each partition must have a unique name. Refer to the [admin partitions documentation](/docs/enterprise/admin-partitions) for details.
-* If you want to [enable gateways globally](/docs/connect/gateways/mesh-gateway/service-to-service-traffic-datacenters#enabling-gateways-globally) you must enable [centralized configuration](/docs/agent/options#enable_central_service_config).
-=======
+
 * Consul service mesh must be enabled in all partitions. Refer to the [`connect` documentation](/docs/agent/config/config-files#connect) for details.
+
 * Each partition must have a unique name. Refer to the [admin partitions documentation](/docs/enteprise/admin-partitions) for details.
+
 * If you want to [enable gateways globally](/docs/connect/mesh-gateway#enabling-gateways-globally) you must enable [centralized configuration](/docs/agent/config/config-files#enable_central_service_config).
->>>>>>> cd907b75cebdefe62a30986e0cdc7bd528c52159
-=======
-* Consul service mesh must be enabled in all partitions. Refer to the [`connect` documentation](/docs/agent/config/config-files#connect) for details.
-* Each partition must have a unique name. Refer to the [admin partitions documentation](/docs/enteprise/admin-partitions) for details.
-* If you want to [enable gateways globally](/docs/connect/mesh-gateway#enabling-gateways-globally) you must enable [centralized configuration](/docs/agent/config/config-files#enable_central_service_config).
->>>>>>> cd907b75
 
 ### Proxy
 
