--- conflicted
+++ resolved
@@ -59,14 +59,6 @@
         enabled: true
       tls:
         enabled: true
-<<<<<<< HEAD
-    connectInject:
-      enabled: true
-    dns:
-      enabled: true
-      enableRedirection: true
-=======
->>>>>>> 657616a7
     meshGateway:
       enabled: true
     ```
@@ -213,8 +205,6 @@
 
     ```shell-session
     $ kubectl --context $CLUSTER2_CONTEXT apply --filename dialer.yaml
-<<<<<<< HEAD
-=======
     ```
 
 ### Configure the mesh gateway mode for traffic between services
@@ -260,7 +250,6 @@
     
     ```shell-session
     $  kubectl --context $CLUSTER2_CONTEXT apply -f proxy-defaults.yaml 
->>>>>>> 657616a7
     ```
 
 ### Export services between clusters
