---
layout: docs
page_title: Upgrading Specific Versions
description: >-
  Specific versions of Consul may have additional information about the upgrade
  process beyond the standard flow.
---

# Upgrading Specific Versions

The [upgrading page](/docs/upgrading) covers the details of doing a
standard upgrade. However, specific versions of Consul may have more details
provided for their upgrades as a result of new features or changed behavior.
This page is used to document those details separately from the standard
upgrade flow.

## Consul 1.13.x

<<<<<<< HEAD
~> **Note:** If you are upgrading from `1.11`+ and have connect proxies 
registered, upgrade directly to `1.13.1` instead of `1.13.0`.

### gRPC TLS

In prior Consul versions if HTTPS was enabled for the client API and exposed
via `ports { https = NUMBER }` then the same TLS material was used to encrypt
the gRPC port used for xDS. Now this is decoupled and activating TLS on the
gRPC endpoint is controlled solely with the gRPC section of the new 
[`tls` stanza](/docs/agent/config/config-files#tls-configuration-reference).

If you have not yet switched to the new `tls` stanza and were NOT using HTTPS
for the API then updating to Consul 1.13 will activate TLS for gRPC since the
deprecated TLS settings are used as defaults.
=======
### Service Mesh Compatibility

Before upgrading existing Consul deployments using service mesh to Consul 1.13.x,
review the following guidances relevant to your deployment:
- [All service mesh deployments](#all-service-mesh-deployments)
- [Service mesh deployments using auto-encrypt or auto-config](#service-mesh-deployments-using-auto-encrypt-or-auto-config)
- [Service mesh deployments without the HTTPS port enabled on Consul agents](#service-mesh-deployments-without-the-https-port-enabled-on-consul-agents)

#### All service mesh deployments

Upgrade to **Consul version 1.13.1 or later**.

Consul 1.13.0 contains a bug that prevents Consul server agents from restoring 
saved state on startup if the state

1. was generated before Consul 1.13 (such as during an upgrade), and
2. contained any Connect proxy registrations.

This bug is fixed in Consul versions 1.13.1 and newer.

#### Service mesh deployments using auto-encrypt or auto-config

**Do not upgrade to Consul 1.13 yet** if using
[auto-encrypt](/docs/agent/config/config-files#auto_encrypt) or
[auto-config](/docs/agent/config/config-files#auto_config).

In Consul 1.13, auto-encrypt and auto-config both cause Consul
to require TLS for gRPC communication with Envoy proxies.
In environments where Envoy proxies are not already configured
to use TLS for gRPC, upgrading Consul 1.13 will cause
Envoy proxies to disconnect from the control plane (Consul agents).

The underlying cause is the same as discussed in
[deployments without the HTTPS port enabled on Consul agents](#service-mesh-deployments-without-the-https-port-enabled-on-consul-agents).
However, when using auto-encrypt or auto-config,
the problem **cannot** currently be avoided by 
[modifying the agent's TLS configuration](#modify-the-consul-agent-s-tls-configuration)
because auto-encrypt and auto-config automatically set
interface-generic TLS configuration in a manner similar to
[`tls.defaults`](/docs/agent/config/config-files#tls_defaults).
We are working to address this problem in an upcoming 1.13 patch release.

#### Service mesh deployments without the HTTPS port enabled on Consul agents ((#grpc-tls))

If the HTTPS port is not enabled
([`ports { https = POSITIVE_INTEGER }`](/docs/agent/config/config-files#https_port))
on a pre-1.13 Consul agent,
**[modify the agent's TLS configuration before upgrading](#modify-the-consul-agent-s-tls-configuration)**
to avoid Envoy proxies disconnecting from the control plane (Consul agents).
Envoy proxies include service mesh sidecars and gateways.

##### Changes to gRPC and HTTP interface configuration

If a Consul agent's HTTP API is exposed externally,
enabling HTTPS (TLS encryption for HTTP) is important.

The gRPC interface is used for xDS communication between Consul and
Envoy proxies when using Consul service mesh.
A Consul agent's gRPC traffic is often loopback-only,
which TLS encryption is not important for.

Prior to Consul 1.13, if [`ports { https = POSITIVE_INTEGER }`](/docs/agent/config/config-files#https_port)
was configured, TLS was enabled for both HTTP *and* gRPC.
This was inconvenient for deployments that
needed TLS for HTTP, but not for gRPC.
Enabling HTTPS also required launching Envoy proxies
with the necessary TLS material for xDS communication
with its Consul agent via TLS over gRPC.

Consul 1.13 addresses this inconvenience by fully decoupling the TLS configuration for HTTP and gRPC interfaces.
TLS for gRPC is no longer enabled by setting
[`ports { https = POSITIVE_INTEGER }`](/docs/agent/config/config-files#https_port).
TLS configuration for gRPC is now determined exclusively by:

1. [`tls.grpc`](/docs/agent/config/config-files#tls_grpc), which overrides
1. [`tls.defaults`](/docs/agent/config/config-files#tls_defaults), which overrides
1. [Deprecated TLS options](/docs/agent/config/config-files#tls_deprecated_options) such as
   [`ca_file`](/docs/agent/config/config-files#ca_file-4),
   [`cert_file`](/docs/agent/config/config-files#cert_file-4), and
   [`key_file`](/docs/agent/config/config-files#key_file-4).

This decoupling has a side effect that requires a
[TLS configuration change](#modify-the-consul-agent-s-tls-configuration)
for pre-1.13 agents without the HTTPS port enabled.
Without a TLS configuration change,
Consul 1.13 agents may now expect gRPC *with* TLS,
causing communication to fail with Envoy proxies
that continue to use gRPC *without* TLS.

##### Modify the Consul agent's TLS configuration

If [`tls.grpc`](/docs/agent/config/config-files#tls_grpc),
[`tls.defaults`](/docs/agent/config/config-files#tls_defaults),
or the [deprecated TLS options](/docs/agent/config/config-files#tls_deprecated_options)
define TLS material in their
`ca_file`, `ca_path`, `cert_file`, or `key_file` fields,
TLS for gRPC will be enabled in Consul 1.13, even if
[`ports { https = POSITIVE_INTEGER }`](/docs/agent/config/config-files#https_port)
is not set.

This will cause Envoy proxies to disconnect from the control plane
after upgrading to Consul 1.13 if associated pre-1.13 Consul agents
have **not** set
[`ports { https = POSITIVE_INTEGER }`](/docs/agent/config/config-files#https_port).
To avoid this problem, make the following agent configuration changes:

1. Remove TLS material from the Consul agents'
   interface-generic TLS configuration options:
   [`tls.defaults`](/docs/agent/config/config-files#tls_grpc) and
   [deprecated TLS options](/docs/agent/config/config-files#tls_deprecated_options)
1. Reapply TLS material to the non-gRPC interfaces that need it with the
   interface-specific TLS configuration stanzas
   [introduced in Consul 1.12](/docs/upgrading/upgrade-specific#tls-configuration):
   [`tls.https`](/docs/agent/config/config-files#tls_https) and
   [`tls.internal_rpc`](/docs/agent/config/config-files#tls_internal_rpc).

   If upgrading directly from pre-1.12 Consul,
   the above configuration change cannot be made before upgrading.
   Therefore, consider upgrading agents to Consul 1.12 before upgrading to 1.13.

If pre-1.13 Consul agents have set
[`ports { https = POSITIVE_INTEGER }`](/docs/agent/config/config-files#https_port),
this configuration change is not required to upgrade.
That setting means the pre-1.13 Consul agent requires TLS for gRPC *already*,
and will continue to do so after upgrading to 1.13.
If your pre-1.13 service mesh is working, you have already
configured your Envoy proxies to use TLS for gRPC when bootstrapping Envoy
via [`consul connect envoy`](/commands/connect/envoy),
such as with flags or environment variables like
[`-ca-file`](/commands/connect/envoy#ca-file) and
[`CONSUL_CACERT`](/commands#consul_cacert).
>>>>>>> 03df6c3a

### 1.9 Telemetry Compatibility

#### Removing configuration options

The [`disable_compat_19`](/docs/agent/options#telemetry-disable_compat_1.9) telemetry configuration option is now removed.
In prior Consul versions (1.10.x through 1.11.x), the config defaulted to `false`. In 1.12.x it defaulted to `true`.
If you were using this flag, you must remove it before upgrading.

## Consul 1.12.0

### 1.9 Telemetry Compatibility

#### Changing the default behavior for option

The [`disable_compat_19`](/docs/agent/options#telemetry-disable_compat_1.9) telemetry configuration option now defaults
to `true`. In prior Consul versions (1.10.x through 1.11.x), the config defaulted to `false`. If you require 1.9 style
`consul.http...` metrics, you may enable them by setting the flag to `false`. However, be advised that these metrics, as
well as the flag will be removed in upcoming Consul 1.13. We recommend changing your instrumentation to use 1.10 and later
style `consul.api.http...` metrics and removing the configuration flag from your setup.

### Nomad Namespace Incompatibility

Nomad Enterprise users should not upgrade to Consul Enterprise 1.12.0, and instead should upgrade to 1.12.1 or later.

Consul 1.12.0 Enterprise introduced a change that prevents Nomad Enterprise from removing services from non-default Consul namespaces.

The Consul Enterprise codebase was updated with a fix for this issue in version 1.12.1.

### TLS Configuration

You can now configure TLS differently for each of Consul's exposed ports. As a
result, the following top-level configuration fields are deprecated and should
be replaced with the new [`tls` stanza](/docs/agent/config/config-files#tls-configuration-reference):

- `cert_file`
- `key_file`
- `ca_file`
- `ca_path`
- `tls_min_version`
- `tls_cipher_suites`
- `verify_incoming`
- `verify_incoming_rpc`
- `verify_incoming_https`
- `verify_outgoing`
- `verify_server_hostname`

## Consul 1.11.0

### 1.10 Compatibility <EnterpriseAlert inline />
Consul Enterprise versions 1.10.0 through 1.10.4 contain a latent bug that
causes those client or server agents to deregister their own services or health
checks when some of the servers have been upgraded to 1.11. Before upgrading Consul Enterprise servers to 1.11, all Consul agents should first
be upgraded to 1.10.7 or higher to ensure forward compatibility and prevent
flapping of catalog registrations.

### Deprecated Agent Config Options

Consul 1.11.0 is compiled with Go 1.17 and now the ordering of
`tls_cipher_suites` will no longer be honored. Additionally
`tls_prefer_server_cipher_suites` is now ignored.

The `master` and `agent_master` ACL tokens in the `acl.tokens` config block
have been renamed to `initial_management` and `agent_recovery` respectively.
The old names have been deprecated and will be removed at a future date.

Due to this rename the following endpoint is also deprecated:

- [`PUT /v1/agent/token/agent_master`](/api-docs/agent#update-acl-tokens)

### Deprecated Agent Config Options <EnterpriseAlert inline />

These config keys are now deprecated:

 - `audit.sink[].name`
 - [`dns_config.dns_prefer_namespace`](/docs/agent/config/config-files#dns_prefer_namespace)

### Deprecated CLI Subcommands

The `consul acl set-agent-token master` subcommand has been replaced with
`consul acl set-agent-token recovery`. The old subcommand is deprecated.

### Legacy ACL System Removal

The legacy ACL system that was deprecated in Consul 1.4.0 has been removed.
Before upgrading you should verify that nothing is still using the legacy ACL
system. See the [Migrate Legacy ACL Tokens Learn
Guide](https://learn.hashicorp.com/tutorials/consul/access-control-token-migration)
for more information.

Due to this removal the following endpoints no longer function:

 - [`PUT /v1/acl/create`](/api-docs/acl/legacy#create-acl-token)
 - [`PUT /v1/acl/update`](/api-docs/acl/legacy#update-acl-token)
 - [`PUT /v1/acl/destroy/`](/api-docs/acl/legacy#delete-acl-token)
 - [`GET /v1/acl/info/`](/api-docs/acl/legacy#read-acl-token)
 - [`PUT /v1/acl/clone/`](/api-docs/acl/legacy#clone-acl-token)
 - [`GET /v1/acl/list`](/api-docs/acl/legacy#list-acls)
 - [`GET,POST /v1/acl/rules/translate`](/api-docs/acl#translate-rules)

### Raft Storage Changes

The underlying library used for persisting the Raft log to persistent storage
was [upgraded](https://github.com/hashicorp/consul/issues/11720) from
[`boltdb`](https://pkg.go.dev/github.com/boltdb/bolt) to
[`bbolt`](https://pkg.go.dev/go.etcd.io/bbolt).

The newer `bbolt` library is compatible with the persisted format generated by
`boltdb` but the reverse is not necessarily guaranteed. Like any Consul upgrade
it is strongly recommended that you take a snapshot of your database if you
expect that you will need to downgrade.

### Envoy xDS Protocol Upgrades

As noted in earlier upgrades, previous versions of Consul supported both v2 and v3
variants of the XDS Transport Protocol. In Consul 1.11, support for Envoy 1.16 is
removed and consequently v2 is no longer supported. What this means is that if
you have generated your Envoy bootstrap files using the Consul CLI that is newer
than 1.10, you must make sure that you upgrade Consul and Envoy per the
[Stairstep Upgrade Path](#stairstep-upgrade-path) before upgrading to Consul 1.11.
When upgrading to Consul 1.10, you must ensure that the Envoy sidecars are
restarted and bootstrapped using a version of the Consul CLI >= 1.10. This
ensures your sidecars are supported by Consul 1.11.

## Consul 1.10.0

### Licensing Changes <EnterpriseAlert inline />

Consul Enterprise 1.10 has removed temporary licensing capabilities from the binaries
found on https://releases.hashicorp.com. Servers will no longer load a license previously
set through the CLI or API. Instead the license must be present in the server's configuration
or environment prior to starting. See the [licensing documentation](/docs/enterprise/license/overview)
for more information about how to configure the license. Client agents previously retrieved their
license from the servers in the cluster within 30 minutes of starting and the snapshot agent
would similarly retrieve its license from the server or client agent it was configured to use. As
of Consul Enterprise 1.10 both the snapshot agent and client agent have gained the ability to
have a license loaded from a configuration file or from their environment the same way server
agents must have the license specified. Both agents can still perform automatic retrieval of their
license but with a few extra stipulations. First, license auto-retrieval now requires that ACLs
are on and that the client or snapshot agent is configured with a valid ACL token. Secondly, client
agents require that either the [`start_join`](/docs/agent/config/config-files#start_join) or
[`retry_join`](/docs/agent/config/config-files#retry_join) configurations are set and that they resolve to server
agents. If those stipulations are not met, attempting to start the client or snapshot agent will
result in it immediately shutting down.

For the step by step upgrade procedures see the [Upgrading to 1.10.0](/docs/upgrading/instructions/upgrade-to-1-10-x) documentation.
For answers to common licensing questions please refer to the [FAQ](/docs/enterprise/license/faq)

### Envoy xDS Protocol Upgrades

Consul versions 1.9 and earlier exposed an xDS server for use by
[Envoy](https://www.envoyproxy.io) proxies using the v2 ["State of the
World"](https://www.envoyproxy.io/docs/envoy/v1.17.2/api-docs/xds_protocol#variants-of-the-xds-transport-protocol)
protocol variant.

Consul 1.10.0 adds support for the v3
[Incremental](https://www.envoyproxy.io/docs/envoy/v1.17.2/api-docs/xds_protocol#incremental-xds)
protocol variant as the preferred way of conversing with Envoy. Both protocol
variants are supported in this Consul version to facilitate upgrading Consul
and Envoy in a stairstep order to avoid downtime.

In [Consul 1.11](#consul-1-11-0) the v2 State of the World protocol support will be removed.

| Protocol           | Version | Compatible Envoy Versions      | Compatible Consul Versions |
| ------------------ | ------- | ------------------------------ | -------------------------- |
| Incremental        | v3      | 1.18.x, 1.17.x, 1.16.x, 1.15.x | 1.10.x                     |
| State of the World | v2      | 1.16.x and older               | 1.10.x and older           |

#### Escape Hatches

Any [escape hatches](/docs/connect/proxies/envoy#advanced-configuration) that
are defined will likely need to be switched from using xDS v2 to xDS v3
structures. Mostly this involves migrating off of deprecated (and now removed)
fields and switching untyped config to [typed config](https://www.envoyproxy.io/docs/envoy/v1.17.2/configuration/overview/extension)
with `@type` attributes set appropriately.

xDS v3 syntax has been [supported since Envoy
1.13.0](https://www.envoyproxy.io/docs/envoy/v1.13.0/api-v3/api) so this could
be done on most earlier versions of Consul+Envoy in advance of the Consul
1.10.0 upgrade.

As an example, here's a Zipkin integration
[before](https://github.com/hashicorp/consul/blob/v1.9.5/test/integration/connect/envoy/case-zipkin/service_s2.hcl)
and [after](https://github.com/hashicorp/consul/blob/71d45a34601423abdfc0a64d44c6a55cf88fa2fc/test/integration/connect/envoy/case-zipkin/service_s2.hcl)

#### Stairstep Upgrade Path

1. Upgrade Envoy sidecars to the latest version of Envoy that is
   [supported](/docs/connect/proxies/envoy#supported-versions) by the currently
   running version of Consul as well as Consul 1.10.0.

1. Determine if you are using the [escape hatch](/docs/connect/proxies/envoy#advanced-configuration)
   feature. If so, rewrite the escape hatch to use the xDS v3 syntax and update
   the service registration to reflect the updated escape hatch configuration
   by re-registering. This should purge v2 elements from any configs.

1. Perform a normal upgrade of both Consul servers and clients to 1.10.0. At
   this point the existing Envoy instances will continue to speak the v2 State
   of the World protocol to the new Consul instances without issue.

1. Once a Consul client is upgraded, use an updated CLI binary to re-bootstrap
   and restart Envoy using [`consul connect envoy`](/commands/connect/envoy).
   This will ensure it switches over to the v3 Incremental xDS protocol.

   Depending upon how you have chosen to run Envoy this is either one step
   (`consul connect envoy`) or two steps (`consul connect envoy -bootstrap`
   followed by running Envoy directly).

1. (Optionally) upgrade Envoy to the latest version supported in Consul 1.10.0.

### Transparent Proxy on Kubernetes

When upgrading to Consul >= 1.10.0, Consul-helm >= 0.32.0, and Consul-k8s >= 0.26.0, a Kubernetes Service must be added for every service registered to Consul. This Service should be added before
performing the upgrade. This will allow services to be managed by a central component, called `endpoints-controller`, which will enable features like
transparent proxy.

After the upgrade is performed, all Pods of a service will need to be restarted. The service will be up and health
checks will continue to work without restarting the service, but a restart is required so the Pods can be re-injected with the latest
container configuration.


## Consul 1.9.0

### Changes to Raft Protocol Support

Consul 1.8 supported Raft protocols 2 and 3. Consul 1.9.0 now only supports
Raft protocol 3. Consul has defaulted to using Raft protocol 3 since version 1.0.0,
so this should only impact users who have been using Consul prior to 1.0.0 and
may have the `raft_protocol` config setting set to 2. Users in that position
should upgrade to a previous release supporting both protocol versions and
update their configuration to use Raft protocol 3 before continuing their upgrade
to Consul 1.9.0.

### Changes to Configuration Defaults

The [`enable_central_service_config`](/docs/agent/config/config-files#enable_central_service_config)
configuration now defaults to `true`.

### Changes to Intentions

#### Namespaced Intentions <EnterpriseAlert inline />

The API endpoint to [list
intentions](/api-docs/connect/intentions#list-intentions) now accepts the same
`ns` query parameter (or `X-Consul-Namespace` header) used on other API
endpoints. By default this will now only list the intentions in a specific
namespace, rather than listing all intentions across all namespaces. To achieve
the same results as Consul versions prior to 1.9.0 request the wildcard
namespace with a query parameter of `?ns=*`.

#### Migration

Upgrading to Consul 1.9.0 will trigger a one-time background migration of
[intentions](/docs/connect/intentions) into an equivalent set of
[`service-intentions`](/docs/connect/config-entries/service-intentions) config
entries. This process will wait until all of the Consul servers in the primary
datacenter are running Consul 1.9.0+.

All write requests via either the [Intentions
API](/api-docs/connect/intentions) endpoints or [Config Entry
API](/api-docs/config) endpoints for a `service-intentions` kind will be
blocked until the migration process is complete after the upgrade. Reads will
function normally throughout the migration, so authorization enforcement will
be unaffected.

Secondary datacenters will perform their own one-time migration operations
after the primary datacenter completes its migration and all of the Consul
servers in the secondary datacenter are running Consul 1.9.0+. It is safe to
upgrade the datacenters in any order.

#### Deprecated Fields

All old ID-based [Intentions API](/api-docs/connect/intentions) CRUD endpoints
will retain all of their prior fields _as long as those endpoints are
exclusively used to edit intentions_. Once the underlying config entry
representation is edited it will transition the intention into the newer format
where some fields are no longer present. Once this transition occurs those
intentions can no longer be used with the ID-based endpoints unless they are
re-created via the old endpoints. Fields that are being removed or changing
behavior:

- `Intention.ID` after migration is stored in the
  [`LegacyID`](/docs/connect/config-entries/service-intentions#legacyid) field.
  After transitioning this field is cleared.

- `Intention.CreatedAt` after migration is stored in the
  [`LegacyCreateTime`](/docs/connect/config-entries/service-intentions#legacycreatetime)
  field. After transitioning this field is cleared.

- `Intention.UpdatedAt` after migration is stored in the
  [`LegacyUpdateTime`](/docs/connect/config-entries/service-intentions#legacyupdatetime)
  field. After transitioning this field is cleared.

- `Intention.Meta` after migration is stored in the
  [`LegacyMeta`](/docs/connect/config-entries/service-intentions#legacymeta)
  field. To complete the transition, this field **must be cleared manually**
  and the metadata moved up to the enclosing config entry's
  [`Meta`](/docs/connect/config-entries/service-intentions#meta) field. This is
  not done automatically since it is potentially a lossy operation.

## Consul 1.8.0

#### Removal of Deprecated Features

The [`acl_enforce_version_8`](/docs/agent/config/config-files#acl_enforce_version_8)
configuration has been removed (with version 8 ACL support by being on by
default).

## Consul 1.7.0

Consul 1.7.0 contains three major changes that impact upgrades:
[stricter JSON decoding](#stricter-json-decoding), [modified DNS outputs](#dns-ptr-record-output),
and [backward-incompatible Session API changes](#session-api).

### Session API

Consul 1.7.0 introduced a backwards incompatible change to the Session API.
Queries to view or renew sessions from agents on earlier versions will be rejected.
This impacts features and products including: Vault, the Enterprise snapshot agent, and locks.

The issue occurs when clients are still running 1.6.4 or earlier but servers have been upgraded to 1.7.0 or 1.7.1.
For this reason, we recommend you upgrade directly to 1.7.2 when it is available as it will include a fix for this issue.

### Stricter JSON Decoding

The HTTP API will now return 400 status codes with a textual error when unknown fields
are present in the payload of a request. Previously, Consul would simply ignore the
unknown fields. You will need to ensure that your API usage only uses supported
fields which are those documented in the example payloads in the API documentation.

### DNS PTR Record Output

Consul will now return the canonical service name in response to PTR queries. For OSS users the
change is that the datacenter will be present where it was not before. For Consul Enterprise
users, both the datacenter and the services namespace will be present. For example, where a
PTR record would previously have contained `web.service.consul`, it will now be `web.service.dc1.consul`
in OSS or `web.service.ns1.dc1.consul` for Enterprise.

### Telemetry: semantics of `consul.rpc.query` changed, see `consul.rpc.queries_blocking`

Consul has changed the semantics of query counts in its [telemetry](/docs/agent/telemetry#metrics-reference).
`consul.rpc.query` now only increments on the _start_ of a query (blocking or non-blocking), whereas before it would
measure when blocking queries polled for more data. The `consul.rpc.queries_blocking` gauge has been added
to more precisely capture the view of _active_ blocking queries.

### Vault: default `http_max_conns_per_client` too low to run Vault properly

Consul 1.7.0 introduced [limiting of connections per client](/docs/agent/config/config-files#http_max_conns_per_client). The default value
was 100, but Vault could use up to 128, which caused problems. If you want to use Vault with Consul 1.7.0, you should change the value to 200.
Starting with Consul 1.7.1 this is the new default.

## Consul 1.6.3

### Vault: default `http_max_conns_per_client` too low to run Vault properly

Consul 1.6.3 introduced [limiting of connections per client](/docs/agent/config/config-files#http_max_conns_per_client). The default value
was 100, but Vault could use up to 128, which caused problems. If you want to use Vault with Consul 1.6.3 through 1.7.0, you should change the value to 200.
Starting with Consul 1.7.1 this is the new default.

## Consul 1.6.0

#### Removal of Deprecated Features

Managed proxies (which have been [deprecated](/docs/connect/proxies/managed-deprecated)
since Consul 1.3.0) have now been [removed](/docs/connect/proxies). Before
upgrading, you will need to migrate any managed proxy usage to [sidecar service
registrations](/docs/connect/registration/sidecar-service).

## Consul 1.4.0

There are two major features in Consul 1.4.0 that may impact upgrades: a [new
ACL system](#acl-upgrade) and [multi-datacenter support for
Connect](#connect-multi-datacenter) in the Enterprise version.

### ACL Upgrade

Consul 1.4.0 includes a [new ACL
system](https://learn.hashicorp.com/tutorials/consul/access-control-setup-production)
that is designed to have a smooth upgrade path but requires care to upgrade
components in the right order.

**Note:** As with most major version upgrades, you cannot downgrade once the
upgrade to 1.4.0 is complete as it adds new state to the raft store. As always
it is _strongly_ recommended that you test the upgrade first outside of
production and ensure you take backup snapshots of all datacenters before
upgrading.

#### Primary Datacenter

The "ACL datacenter" in 1.3.x and earlier is now referred to as the "Primary
datacenter". All configuration is backwards compatible and shouldn't need to
change prior to upgrade although it's strongly recommended to migrate ACL
configuration to the new syntax soon after upgrade. This includes moving to
`primary_datacenter` rather than `acl_datacenter` and `acl_*` to the new [ACL
block](/docs/agent/config/config-files#acl).

Datacenters can be upgraded in any order although secondaries will remain in
[Legacy ACL mode](#legacy-acl-mode) until the primary datacenter is fully
upgraded.

Each datacenter should follow the [standard rolling upgrade
procedure](/docs/upgrading#standard-upgrades).

#### Legacy ACL Mode

When a 1.4.0 server first starts, it runs in "Legacy ACL mode". In this mode,
bootstrap requests and new ACL APIs will not be functional yet and will return
an error. The server advertises its ability to support 1.4.0 ACLs via gossip
and waits.

In the primary datacenter, the servers all wait in legacy ACL mode until they
see every server in the primary datacenter advertise 1.4.0 ACL support. Once
this happens, the leader will complete the transition out of "legacy ACL mode"
and write this into the state so future restarts don't need to go through the
same transition.

In a secondary datacenter, the same process happens except that servers
_additionally_ wait for all servers in the primary datacenter making it safe to
upgrade datacenters in any order.

It should be noted that even if you are not upgrading, starting a brand new
1.4.0 cluster will transition through legacy ACL mode so you may be unable to
bootstrap ACLs until all the expected servers are up and healthy.

#### Legacy Token Accessor Migration

As soon as all servers in the primary datacenter have been upgraded to 1.4.0,
the leader will begin the process of creating new accessor IDs for all existing
ACL tokens.

This process completes in the background and is rate limited to ensure it
doesn't overload the leader. It completes upgrades in batches of 128 tokens and
will not upgrade more than one batch per second so on a cluster with 10,000
tokens, this may take several minutes.

While this is happening both old and new ACLs will work correctly with the
caveat that new ACL [Token APIs](/api-docs/acl/tokens) may not return an
accessor ID for legacy tokens that are not yet migrated.

#### Migrating Existing ACLs

New ACL policies have slightly different syntax designed to fix some
shortcomings in old ACL syntax. During and after the upgrade process, any old
ACL tokens will continue to work and grant exactly the same level of access.

After upgrade, it is still possible to create "legacy" tokens using the existing
API so existing integrations that create tokens (e.g. Vault) will continue to
work. The "legacy" tokens generated though will not be able to take advantage of
new policy features. It's recommended that you complete migration of all tokens
as soon as possible after upgrade, as well as updating any integrations to work
with the the new ACL [Token](/api-docs/acl/tokens) and
[Policy](/api-docs/acl/policies) APIs.

More complete details on how to upgrade "legacy" tokens is available [here](/docs/security/acl/acl-migrate-tokens).

### Connect Multi-datacenter

This only applies to users upgrading from an older version of Consul Enterprise to Consul Enterprise 1.4.0 (all license types).

In addition, this upgrade will only affect clusters where [Connect is enabled](/docs/connect/configuration) on your servers before the migration.

Connect multi-datacenter uses the same primary/secondary approach as ACLs and
will use the same [primary_datacenter](#primary-datacenter). When a secondary
datacenter server restarts with 1.4.0 it will detect it is not the primary and
begin an automatic bootstrap of multi-datacenter CA federation.

Datacenters can be upgraded in either order; secondary datacenters will not
switch into multi-datacenter mode until all servers in both the secondary and
primary datacenter are detected to be running at least Consul 1.4.0. Secondary
datacenters monitor this periodically (every few minutes) and will
automatically upgrade Connect to use a federated Certificate Authority when
they do.

In general, migrating a Consul cluster from OSS to Enterprise will update the
CA to be federated automatically and without impact on Connect traffic. When
upgrading Consul Enterprise 1.3.x to Consul Enterprise 1.4.0 upgrades the CA
upgrade is seamless, however depending on the size of the cluster, _new_
connection attempts in the secondary datacenter might fail for a short window
(typically seconds) while the update is propagated due to the 1.3.x Beta
authorization endpoint validating originating cluster in a way that was not
fully forwards compatible with migrating between cluster trust domains. That
issue is fixed in 1.4.0 as part of General Availability.

Once migrated (typically a few seconds). Connect will use the primary
datacenter's Certificate Authority as the root of trust for all other
datacenters. CA migration or root key changes in the primary will now rotate
automatically and without loss of connectivity throughout all datacenters and
workloads.

For more information see [Connect
Multi-datacenter](/docs/enterprise/connect-multi-datacenter).

## Consul 1.3.0

This version added support for multiple tag filters in service discovery
queries, however it introduced a subtle bug where API calls to
`/catalog/service/:name?tag=<tag>` would ignore the tag filter _only during the
upgrade_. It only occurs when clients are still running 1.2.3 or earlier but
servers have been upgraded. The `/health/service/:name?tag=<tag>` endpoint and
DNS interface were _not_ affected.

For this reason, we recommend you upgrade directly to 1.3.1 which includes only
a fix for this issue.

## Consul 1.1.0

#### Removal of Deprecated Features

The following previously deprecated fields and config options have been removed:

- `CheckID` has been removed from config file check definitions (use `id` instead).
- `script` has been removed from config file check definitions (use `args` instead).
- `enableTagOverride` is no longer valid in service definitions (use `enable_tag_override` instead).
- The [deprecated set of metric names](/docs/upgrading/upgrade-specific#metric-names-updated) (beginning with `consul.consul.`) has been removed
  along with the `enable_deprecated_names` option from the metrics configuration.

#### New defaults for Raft Snapshot Creation

Consul 1.0.1 (and earlier versions of Consul) checked for raft snapshots every
5 seconds, and created new snapshots for every 8192 writes. These defaults cause
constant disk IO in large busy clusters. Consul 1.1.0 increases these to larger values,
and makes them tunable via the [raft_snapshot_interval](/docs/agent/config/config-files#_raft_snapshot_interval) and
[raft_snapshot_threshold](/docs/agent/config/config-files#_raft_snapshot_threshold) parameters. We recommend
keeping the new defaults. However, operators can go back to the old defaults by changing their
config if they prefer more frequent snapshots. See the documentation for [raft_snapshot_interval](/docs/agent/config/config-files#_raft_snapshot_interval)
and [raft_snapshot_threshold](/docs/agent/config/config-files#_raft_snapshot_threshold) to understand the trade-offs
when tuning these.

## Consul 1.0.7

When requesting a specific service (`/v1/health/:service` or
`/v1/catalog/:service` endpoints), the `X-Consul-Index` returned is now the
index at which that _specific service_ was last modified. In version 1.0.6 and
earlier the `X-Consul-Index` returned was the index at which _any_ service was
last modified. See [GH-3890](https://github.com/hashicorp/consul/issues/3890)
for more details.

During upgrades from 1.0.6 or lower to 1.0.7 or higher, watchers are likely to
see `X-Consul-Index` for these endpoints decrease between blocking calls.

Consul’s watch feature and `consul-template` should gracefully handle this case.
Other tools relying on blocking service or health queries are also likely to
work; some may require a restart. It is possible external tools could break and
either stop working or continually re-request data without blocking if they
have assumed indexes can never decrease or be reset and/or persist index
values. Please test any blocking query integrations in a controlled environment
before proceeding.

## Consul 1.0.1

#### Carefully Check and Remove Stale Servers During Rolling Upgrades

Consul 1.0 (and earlier versions of Consul when running with [Raft protocol
3](/docs/agent/config/config-files#_raft_protocol) had an issue where performing
rolling updates of Consul servers could result in an outage from old servers
remaining in the cluster.
[Autopilot](https://learn.hashicorp.com/tutorials/consul/autopilot-datacenter-operations)
would normally remove old servers when new ones come online, but it was also
waiting to promote servers to voters in pairs to maintain an odd quorum size.
The pairwise promotion feature was removed so that servers become voters as
soon as they are stable, allowing Autopilot to remove old servers in a safer
way.

When upgrading from Consul 1.0, you may need to manually
[force-leave](/commands/force-leave) old servers as part of a rolling
update to Consul 1.0.1.

## Consul 1.0

Consul 1.0 has several important breaking changes that are documented here.
Please be sure to read over all the details here before upgrading.

#### Raft Protocol Now Defaults to 3

The [`-raft-protocol`](/docs/agent/config/cli-flags#_raft_protocol) default has
been changed from 2 to 3, enabling all
[Autopilot](https://learn.hashicorp.com/tutorials/consul/autopilot-datacenter-operations)
features by default.

Raft protocol version 3 requires Consul running 0.8.0 or newer on all servers
in order to work, so if you are upgrading with older servers in a cluster then
you will need to set this back to 2 in order to upgrade. See [Raft Protocol
Version
Compatibility](/docs/upgrading/upgrade-specific#raft-protocol-version-compatibility)
for more details. Also the format of `peers.json` used for outage recovery is
different when running with the latest Raft protocol. Review [Manual Recovery
Using
peers.json](https://learn.hashicorp.com/tutorials/consul/recovery-outage#manual-recovery-using-peers-json)
for a description of the required format.

Please note that the Raft protocol is different from Consul's internal protocol
as described on the [Protocol Compatibility Promise](/docs/upgrading/compatibility)
page, and as is shown in commands like `consul members` and `consul version`.
To see the version of the Raft protocol in use on each server, use the `consul operator raft list-peers` command.

The easiest way to upgrade servers is to have each server leave the cluster,
upgrade its Consul version, and then add it back. Make sure the new server
joins successfully and that the cluster is stable before rolling the upgrade
forward to the next server. It's also possible to stand up a new set of
servers, and then slowly stand down each of the older servers in a similar
fashion.

When using Raft protocol version 3, servers are identified by their
[`-node-id`](/docs/agent/config/cli-flags#_node_id) instead of their IP address
when Consul makes changes to its internal Raft quorum configuration. This means
that once a cluster has been upgraded with servers all running Raft protocol
version 3, it will no longer allow servers running any older Raft protocol
versions to be added. If running a single Consul server, restarting it in-place
will result in that server not being able to elect itself as a leader. To avoid
this, either set the Raft protocol back to 2, or use [Manual Recovery Using
peers.json](https://learn.hashicorp.com/tutorials/consul/recovery-outage#manual-recovery-using-peers-json)
to map the server to its node ID in the Raft quorum configuration.

#### Config Files Require an Extension

As part of supporting the [HCL](https://github.com/hashicorp/hcl#syntax) format
for Consul's config files, an `.hcl` or `.json` extension is required for all
config files loaded by Consul, even when using the
[`-config-file`](/docs/agent/config/cli-flags#_config_file) argument to specify a
file directly.

#### Service Definition Parameter Case changed

All config file formats now require snake_case fields, so all CamelCased parameter
names should be changed before upgrading.
See [Service Definition Parameter Case](/docs/discovery/services#service-definition-parameter-case) documentation for details.

#### Deprecated Options Have Been Removed

All of Consul's previously deprecated command line flags and config options
have been removed, so these will need to be mapped to their equivalents before
upgrading. Here's the complete list of removed options and their equivalents:

| Removed Option                                         | Equivalent                                                                                                                                                             |
| ------------------------------------------------------ | ---------------------------------------------------------------------------------------------------------------------------------------------------------------------- |
| `-dc`                                                  | [`-datacenter`](/docs/agent/config/cli-flags#_datacenter)                                                                                                                       |
| `-retry-join-azure-tag-name`                           | [`-retry-join`](/docs/agent/config/cli-flags#_retry_join)                                                                                                                       |
| `-retry-join-azure-tag-value`                          | [`-retry-join`](/docs/agent/config/cli-flags#_retry_join)                                                                                                                       |
| `-retry-join-ec2-region`                               | [`-retry-join`](/docs/agent/config/cli-flags#_retry_join)                                                                                                                       |
| `-retry-join-ec2-tag-key`                              | [`-retry-join`](/docs/agent/config/cli-flags#_retry_join)                                                                                                                       |
| `-retry-join-ec2-tag-value`                            | [`-retry-join`](/docs/agent/config/cli-flags#_retry_join)                                                                                                                       |
| `-retry-join-gce-credentials-file`                     | [`-retry-join`](/docs/agent/config/cli-flags#_retry_join)                                                                                                                       |
| `-retry-join-gce-project-name`                         | [`-retry-join`](/docs/agent/config/cli-flags#_retry_join)                                                                                                                       |
| `-retry-join-gce-tag-name`                             | [`-retry-join`](/docs/agent/config/cli-flags#_retry_join)                                                                                                                       |
| `-retry-join-gce-zone-pattern`                         | [`-retry-join`](/docs/agent/config/cli-flags#_retry_join)                                                                                                                       |
| `addresses.rpc`                                        | None, the RPC server for CLI commands is no longer supported.                                                                                                          |
| `advertise_addrs`                                      | [`ports`](/docs/agent/config/config-files#ports) with [`advertise_addr`](/docs/agent/config/config-files#advertise_addr) and/or [`advertise_addr_wan`](/docs/agent/config/config-files#advertise_addr_wan) |
| `dogstatsd_addr`                                       | [`telemetry.dogstatsd_addr`](/docs/agent/config/config-files#telemetry-dogstatsd_addr)                                                                                             |
| `dogstatsd_tags`                                       | [`telemetry.dogstatsd_tags`](/docs/agent/config/config-files#telemetry-dogstatsd_tags)                                                                                             |
| `http_api_response_headers`                            | [`http_config.response_headers`](/docs/agent/config/config-files#response_headers)                                                                                                 |
| `ports.rpc`                                            | None, the RPC server for CLI commands is no longer supported.                                                                                                          |

| `recursor`                                             | [`recursors`](/docs/agent/config/config-files#recursors)                                                          |
| `retry_join_azure`                                     | [`retry-join`](/docs/agent/config/config-files#retry_join)                                                                                                                       |
| `retry_join_ec2`                                       | [`retry-join`](/docs/agent/config/config-files#retry_join)                                                                                                                       |
| `retry_join_gce`                                       | [`retry-join`](/docs/agent/config/config-files#retry_join)                                                                                                                       |
| `statsd_addr`                                          | [`telemetry.statsd_address`](/docs/agent/config/config-files#telemetry-statsd_address)                            |
| `statsite_addr`                                        | [`telemetry.statsite_address`](/docs/agent/config/config-files#telemetry-statsite_address)                        |
| `statsite_prefix`                                      | [`telemetry.metrics_prefix`](/docs/agent/config/config-files#telemetry-metrics_prefix)                                                                                             |
| `telemetry.statsite_prefix`                            | [`telemetry.metrics_prefix`](/docs/agent/config/config-files#telemetry-metrics_prefix)                                                                                             |
| (service definitions) `serviceid`                      | [`id`](/api-docs/agent/service#id)                                                                                                                                   |
| (service definitions) `dockercontainerid`              | [`docker_container_id`](/api-docs/agent/check#dockercontainerid)                                                                                                                          |
| (service definitions) `tlsskipverify`                  | [`tls_skip_verify`](/api-docs/agent/check#tlsskipverify)                                                                                                                              |
| (service definitions) `deregistercriticalserviceafter` | [`deregister_critical_service_after`](/api-docs/agent/check#deregistercriticalserviceafter)                                                                                                            |

#### `statsite_prefix` Renamed to `metrics_prefix`

Since the `statsite_prefix` configuration option applied to all telemetry
providers, `statsite_prefix` was renamed to
[`metrics_prefix`](/docs/agent/config/config-files#telemetry-metrics_prefix).
Configuration files will need to be updated when upgrading to this version of
Consul.

#### `advertise_addrs` Removed

This configuration option was removed since it was redundant with
`advertise_addr` and `advertise_addr_wan` in combination with `ports` and also
wrongly stated that you could configure both host and port.

#### Escaping Behavior Changed for go-discover Configs

The format for [`-retry-join`](/docs/agent/config/cli-flags#retry-join) and
[`-retry-join-wan`](/docs/agent/config/cli-flags#retry-join-wan) values that use
[go-discover](https://github.com/hashicorp/go-discover) cloud auto joining has
changed. Values in `key=val` sequences must no longer be URL encoded and can be
provided as literals as long as they do not contain spaces, backslashes `\` or
double quotes `"`. If values contain these characters then use double quotes as
in `"some key"="some value"`. Special characters within a double quoted string
can be escaped with a backslash `\`.

#### HTTP Verbs are Enforced in Many HTTP APIs

Many endpoints in the HTTP API that previously took any HTTP verb now check for
specific HTTP verbs and enforce them. This may break clients relying on the old
behavior. Here's the complete list of updated endpoints and required HTTP
verbs:

| Endpoint                        | Required HTTP Verb |
| ------------------------------- | ------------------ |
| /v1/acl/info                    | GET                |
| /v1/acl/list                    | GET                |
| /v1/acl/replication             | GET                |
| /v1/agent/check/deregister      | PUT                |
| /v1/agent/check/fail            | PUT                |
| /v1/agent/check/pass            | PUT                |
| /v1/agent/check/register        | PUT                |
| /v1/agent/check/warn            | PUT                |
| /v1/agent/checks                | GET                |
| /v1/agent/force-leave           | PUT                |
| /v1/agent/join                  | PUT                |
| /v1/agent/members               | GET                |
| /v1/agent/metrics               | GET                |
| /v1/agent/self                  | GET                |
| /v1/agent/service/register      | PUT                |
| /v1/agent/service/deregister    | PUT                |
| /v1/agent/services              | GET                |
| /v1/catalog/datacenters         | GET                |
| /v1/catalog/deregister          | PUT                |
| /v1/catalog/node                | GET                |
| /v1/catalog/nodes               | GET                |
| /v1/catalog/register            | PUT                |
| /v1/catalog/service             | GET                |
| /v1/catalog/services            | GET                |
| /v1/coordinate/datacenters      | GET                |
| /v1/coordinate/nodes            | GET                |
| /v1/health/checks               | GET                |
| /v1/health/node                 | GET                |
| /v1/health/service              | GET                |
| /v1/health/state                | GET                |
| /v1/internal/ui/node            | GET                |
| /v1/internal/ui/nodes           | GET                |
| /v1/internal/ui/services        | GET                |
| /v1/session/info                | GET                |
| /v1/session/list                | GET                |
| /v1/session/node                | GET                |
| /v1/status/leader               | GET                |
| /v1/status/peers                | GET                |
| /v1/operator/area/:uuid/members | GET                |
| /v1/operator/area/:uuid/join    | PUT                |

#### Unauthorized KV Requests Return 403

When ACLs are enabled, reading a key with an unauthorized token returns a 403.
This previously returned a 404 response.

#### Config Section of Agent Self Endpoint has Changed

The /v1/agent/self endpoint's `Config` section has often been in flux as it was
directly returning one of Consul's internal data structures. This configuration
structure has been moved under `DebugConfig`, and is documents as for debugging
use and subject to change, and a small set of elements of `Config` have been
maintained and documented. See [Read
Configuration](/api-docs/agent#read-configuration) endpoint documentation for
details.

#### Deprecated `configtest` Command Removed

The `configtest` command was deprecated and has been superseded by the
`validate` command.

#### Undocumented Flags in `validate` Command Removed

The `validate` command supported the `-config-file` and `-config-dir` command
line flags but did not document them. This support has been removed since the
flags are not required.

#### Metric Names Updated

Metric names no longer start with `consul.consul`. To help with transitioning
dashboards and other metric consumers, the field `enable_deprecated_names` has
been added to the telemetry section of the config, which will enable metrics
with the old naming scheme to be sent alongside the new ones. The following
prefixes were affected:

| Prefix                       |
| ---------------------------- |
| consul.consul.acl            |
| consul.consul.autopilot      |
| consul.consul.catalog        |
| consul.consul.fsm            |
| consul.consul.health         |
| consul.consul.http           |
| consul.consul.kvs            |
| consul.consul.leader         |
| consul.consul.prepared-query |
| consul.consul.rpc            |
| consul.consul.session        |
| consul.consul.session_ttl    |
| consul.consul.txn            |

#### Checks Validated On Agent Startup

Consul agents now validate health check definitions in their configuration and
will fail at startup if any checks are invalid. In previous versions of Consul,
invalid health checks would get skipped.

## Consul 0.9.0

#### Script Checks Are Now Opt-In

A new [`enable_script_checks`](/docs/agent/config/cli-flags#_enable_script_checks)
configuration option was added, and defaults to `false`, meaning that in order
to allow an agent to run health checks that execute scripts, this will need to
be configured and set to `true`. This provides a safer out-of-the-box
configuration for Consul where operators must opt-in to allow script-based
health checks.

If your cluster uses script health checks please be sure to set this to `true`
as part of upgrading agents. If this is set to `true`, you should also enable
[ACLs](https://learn.hashicorp.com/tutorials/consul/access-control-setup-production)
to provide control over which users are allowed to register health checks that
could potentially execute scripts on the agent machines.

!> **Security Warning:** Using `enable_script_checks` without ACLs and without
`allow_write_http_from` is _DANGEROUS_. Use the `enable_local_script_checks` setting
introduced in v0.9.4 instead. See [this article](https://www.hashicorp.com/blog/protecting-consul-from-rce-risk-in-specific-configurations/)
for more information.

#### Web UI Is No Longer Released Separately

Consul releases will no longer include a `web_ui.zip` file with the compiled
web assets. These have been built in to the Consul binary since the 0.7.x
series and can be enabled with the [`-ui`](/docs/agent/config/cli-flags#_ui)
configuration option. These built-in web assets have always been identical to
the contents of the `web_ui.zip` file for each release. The
[`-ui-dir`](/docs/agent/config/cli-flags#_ui_dir) option is still available for
hosting customized versions of the web assets, but the vast majority of Consul
users can just use the built in web assets.

## Consul 0.8.0

#### Upgrade Current Cluster Leader Last

We identified a potential issue with Consul 0.8 that requires the current
cluster leader to be upgraded last when updating multiple servers. Please see
[this issue](https://github.com/hashicorp/consul/issues/2889) for more details.

#### Command-Line Interface RPC Deprecation

The RPC client interface has been removed. All CLI commands that used RPC and
the `-rpc-addr` flag to communicate with Consul have been converted to use the
HTTP API and the appropriate flags for it, and the `rpc` field has been removed
from the port and address binding configs. You will need to remove these fields
from your config files and update any scripts that passed a custom `-rpc-addr`
to the following commands:

- `force-leave`
- `info`
- `join`
- `keyring`
- `leave`
- `members`
- `monitor`
- `reload`

#### Version 8 ACLs Are Now Opt-Out

The [`acl_enforce_version_8`](/docs/agent/config/config-files#acl_enforce_version_8)
configuration now defaults to `true` to enable full version 8 ACL support by
default. If you are upgrading an existing cluster with ACLs enabled, you will
need to set this to `false` during the upgrade on **both Consul agents and
Consul servers**. Version 8 ACLs were also changed so that
[`acl_datacenter`](/docs/agent/config/config-files#acl_datacenter) must be set on
agents in order to enable the agent-side enforcement of ACLs. This makes for a
smoother experience in clusters where ACLs aren't enabled at all, but where the
agents would have to wait to contact a Consul server before learning that.

#### Remote Exec Is Now Opt-In

The default for
[`disable_remote_exec`](/docs/agent/config/config-files#disable_remote_exec) was
changed to "true", so now operators need to opt-in to having agents support
running commands remotely via [`consul exec`](/commands/exec).

#### Raft Protocol Version Compatibility

When upgrading to Consul 0.8.0 from a version lower than 0.7.0, users will need
to set the [`-raft-protocol`](/docs/agent/config/cli-flags#_raft_protocol) option
to 1 in order to maintain backwards compatibility with the old servers during
the upgrade. After the servers have been migrated to version 0.8.0,
`-raft-protocol` can be moved up to 2 and the servers restarted to match the
default.

The Raft protocol must be stepped up in this way; only adjacent version numbers
are compatible (for example, version 1 cannot talk to version 3). Here is a
table of the Raft Protocol versions supported by each Consul version:

| Version         | Supported Raft Protocols |
| --------------- | ------------------------ |
| 0.6 and earlier | 0                        |
| 0.7             | 1                        |
| 0.8             | 1, 2, 3                  |

In order to enable all
[Autopilot](https://learn.hashicorp.com/tutorials/consul/autopilot-datacenter-operations)
features, all servers in a Consul datacenter must be running with Raft protocol
version 3 or later.

## Consul 0.7.1

#### Child Process Reaping

Child process reaping support has been removed, along with the `reap`
configuration option. Reaping is also done via
[dumb-init](https://github.com/Yelp/dumb-init) in the [Consul Docker
image](https://github.com/hashicorp/docker-consul), so removing it from Consul
itself simplifies the code and eases future maintenance for Consul. If you are
running Consul as PID 1 in a container you will need to arrange for a wrapper
process to reap child processes.

#### DNS Resiliency Defaults

The default for [`max_stale`](/docs/agent/config/config-files#max_stale) has been
increased from 5 seconds to a near-indefinite threshold (10 years) to allow DNS
queries to continue to be served in the event of a long outage with no leader.
A new telemetry counter was added at `consul.dns.stale_queries` to track when
agents serve DNS queries that are stale by more than 5 seconds.

## Consul 0.7

Consul version 0.7 is a very large release with many important changes. Changes
to be aware of during an upgrade are categorized below.

#### Performance Timing Defaults and Tuning

Consul 0.7 now defaults the DNS configuration to allow for stale queries by
defaulting [`allow_stale`](/docs/agent/config/config-files#allow_stale) to true for
better utilization of available servers. If you want to retain the previous
behavior, set the following configuration:

```json
{
  "dns_config": {
    "allow_stale": false
  }
}
```

Consul also 0.7 introduced support for tuning Raft performance using a new
[performance configuration block](/docs/agent/config/config-files#performance). Also,
the default Raft timing is set to a lower-performance mode suitable for
[minimal Consul servers](/docs/install/performance#minimum).

To continue to use the high-performance settings that were the default prior to
Consul 0.7 (recommended for production servers), add the following
configuration to all Consul servers when upgrading:

```json
{
  "performance": {
    "raft_multiplier": 1
  }
}
```

See the [Server Performance](/docs/install/performance) guide for more details.

#### Leave-Related Configuration Defaults

The default behavior of [`leave_on_terminate`](/docs/agent/config/config-files#leave_on_terminate)
and [`skip_leave_on_interrupt`](/docs/agent/config/config-files#skip_leave_on_interrupt)
are now dependent on whether or not the agent is acting as a server or client:

- For servers, `leave_on_terminate` defaults to "false" and `skip_leave_on_interrupt`
  defaults to "true".

- For clients, `leave_on_terminate` defaults to "true" and `skip_leave_on_interrupt`
  defaults to "false".

These defaults are designed to be safer for servers so that you must explicitly
configure them to leave the cluster. This also results in a better experience for
clients, especially in cloud environments where they may be created and destroyed
often and users prefer not to wait for the 72 hour reap time for cleanup.

#### Dropped Support for Protocol Version 1

Consul version 0.7 dropped support for protocol version 1, which means it
is no longer compatible with versions of Consul prior to 0.3. You will need
to upgrade all agents to a newer version of Consul before upgrading to Consul
0.7.

#### Prepared Query Changes

Consul version 0.7 adds a feature which allows prepared queries to store a
[`Near` parameter](/api-docs/query#near) in the query definition
itself. This feature enables using the distance sorting features of prepared
queries without explicitly providing the node to sort near in requests, but
requires the agent servicing a request to send additional information about
itself to the Consul servers when executing the prepared query. Agents prior
to 0.7 do not send this information, which means they are unable to properly
execute prepared queries configured with a `Near` parameter. Similarly, any
server nodes prior to version 0.7 are unable to store the `Near` parameter,
making them unable to properly serve requests for prepared queries using the
feature. It is recommended that all agents be running version 0.7 prior to
using this feature.

#### WAN Address Translation in HTTP Endpoints

Consul version 0.7 added support for translating WAN addresses in certain
[HTTP endpoints](/docs/agent/config/config-files#translate_wan_addrs). The servers
and the agents need to be running version 0.7 or later in order to use this
feature.

These translated addresses could break HTTP endpoint consumers that are
expecting local addresses, so a new [`X-Consul-Translate-Addresses`](/api#translated-addresses)
header was added to allow clients to detect if translation is enabled for HTTP
responses. A "lan" tag was added to `TaggedAddresses` for clients that need
the local address regardless of translation.

#### Outage Recovery and `peers.json` Changes

The `peers.json` file is no longer present by default and is only used when
performing recovery. This file will be deleted after Consul starts and ingests
the file. Consul 0.7 also uses a new, automatically-created raft/peers.info file
to avoid ingesting the `peers.json` file on the first start after upgrading (the
`peers.json` file is simply deleted on the first start after upgrading).

Please be sure to review the [Outage Recovery tutorial](https://learn.hashicorp.com/tutorials/consul/recovery-outage)
before upgrading for more details.

## Consul 0.6.4

Consul 0.6.4 made some substantial changes to how ACLs work with prepared
queries. Existing queries will execute with no changes, but there are important
differences to understand about how prepared queries are managed before you
upgrade. In particular, prepared queries with no `Name` defined will no longer
require any ACL to manage them, and prepared queries with a `Name` defined are
now governed by a new `query` ACL policy that will need to be configured
after the upgrade.

See the [ACL rules documentation](/docs/security/acl/acl-rules#prepared-query-rules) for more details
about the new behavior and how it compares to previous versions of Consul.

## Consul 0.6

Consul version 0.6 is a very large release with many enhancements and
optimizations. Changes to be aware of during an upgrade are categorized below.

#### Data Store Changes

Consul changed the format used to store data on the server nodes in version 0.5
(see 0.5.1 notes below for details). Previously, Consul would automatically
detect data directories using the old LMDB format, and convert them to the newer
BoltDB format. This automatic upgrade has been removed for Consul 0.6, and
instead a safeguard has been put in place which will prevent Consul from booting
if the old directory format is detected.

It is still possible to migrate from a 0.5.x version of Consul to 0.6+ using the
[consul-migrate](https://github.com/hashicorp/consul-migrate) CLI utility. This
is the same tool that was previously embedded into Consul. See the
[releases](https://github.com/hashicorp/consul-migrate/releases) page for
downloadable versions of the tool.

Also, in this release Consul switched from LMDB to a fully in-memory database for
the state store. Because LMDB is a disk-based backing store, it was able to store
more data than could fit in RAM in some cases (though this is not a recommended
configuration for Consul). If you have an extremely large data set that won't fit
into RAM, you may encounter issues upgrading to Consul 0.6.0 and later. Consul
should be provisioned with physical memory approximately 2X the data set size to
allow for bursty allocations and subsequent garbage collection.

#### ACL Enhancements

Consul 0.6 introduces enhancements to the ACL system which may require special
handling:

- Service ACLs are enforced during service discovery (REST + DNS)

Previously, service discovery was wide open, and any client could query
information about any service without providing a token. Consul now requires
read-level access at a minimum when ACLs are enabled to return service
information over the REST or DNS interfaces. If clients depend on an open
service discovery system, then the following should be added to all ACL tokens
which require it:

    # Enable discovery of all services
    service "" {
        policy = "read"
    }

When the DNS interface is queried, the agent's
[`acl_token`](/docs/agent/config/config-files#acl_token) is used, so be sure
that token has sufficient privileges to return the DNS records you
expect to retrieve from it.

- Event and keyring ACLs

Similar to service discovery, the new event and keyring ACLs will block access
to these operations if the `acl_default_policy` is set to `deny`. If clients depend
on open access to these, then the following should be added to all ACL tokens which
require them:

    event "" {
      policy = "write"
    }

    keyring = "write"

Unfortunately, these are new ACLs for Consul 0.6, so they must be added after the
upgrade is complete.

#### Prepared Queries

Prepared queries introduce a new Raft log entry type that isn't supported on older
versions of Consul. It's important to not use the prepared query features of Consul
until all servers in a cluster have been upgraded to version 0.6.0.

#### Single Private IP Enforcement

Consul will refuse to start if there are multiple private IPs available, so
if this is the case you will need to configure Consul's advertise or bind addresses
before upgrading.

#### New Web UI File Layout

The release .zip file for Consul's web UI no longer contains a `dist` sub-folder;
everything has been moved up one level. If you have any automated scripts that
expect the old layout you may need to update them.

## Consul 0.5.1

Consul version 0.5.1 uses a different backend store for persisting the Raft
log. Because of this change, a data migration is necessary to move the log
entries out of LMDB and into the newer backend, BoltDB.

Consul version 0.5.1+ makes this transition seamless and easy. As a user, there
are no special steps you need to take. When Consul starts, it checks
for presence of the legacy LMDB data files, and migrates them automatically
if any are found. You will see a log emitted when Raft data is migrated, like
this:

```
==> Successfully migrated raft data in 5.839642ms
```

This automatic upgrade will only exist in Consul 0.5.1+ and it will
be removed starting with Consul 0.6.0+. It will still be possible to upgrade directly
from pre-0.5.1 versions by using the consul-migrate utility, which is available on the
[Consul Tools page](/docs/download-tools).

## Consul 0.5

Consul version 0.5 adds two features that complicate the upgrade process:

- ACL system includes service discovery and registration
- Internal use of tombstones to fix behavior of blocking queries
  in certain edge cases.

Users of the ACL system need to be aware that deploying Consul 0.5 will
cause service registration to be enforced. This means if an agent
attempts to register a service without proper privileges it will be denied.
If the `acl_default_policy` is "allow" then clients will continue to
work without an updated policy. If the policy is "deny", then all clients
will begin to have their registration rejected causing issues.

To avoid this situation, all the ACL policies should be updated to
add something like this:

    # Enable all services to be registered
    service "" {
        policy = "write"
    }

This will set the service policy to `write` level for all services.
The blank service name is the catch-all value. A more specific service
can also be specified:

    # Enable only the API service to be registered
    service "api" {
        policy = "write"
    }

The ACL policy can be updated while running 0.4, and enforcement will
being with the upgrade to 0.5. The policy updates will ensure the
availability of the cluster.

The second major change is the new internal command used for tombstones.
The details of the change are not important, however to function the leader
node will replicate a new command to its followers. Consul is designed
defensively, and when a command that is not recognized is received, the
server will panic. This is a purposeful design decision to avoid the possibility
of data loss, inconsistencies, or security issues caused by future incompatibility.

In practice, this means if a Consul 0.5 node is the leader, all of its
followers must also be running 0.5. There are a number of ways to do this
to ensure cluster availability:

- Add new 0.5 nodes, then remove the old servers. This will add the new
  nodes as followers, and once the old servers are removed, one of the
  0.5 nodes will become leader.

- Upgrade the followers first, then the leader last. Using `consul info`,
  you can determine which nodes are followers. Do an in-place upgrade
  on them first, and finally upgrade the leader last.

- Upgrade them in any order, but ensure all are done within 15 minutes.
  Even if the leader is upgraded to 0.5 first, as long as all of the followers
  are running 0.5 within 15 minutes there will be no issues.

Finally, even if any of the methods above are not possible or the process
fails for some reason, it is not fatal. The older version of the server
will simply panic and stop. At that point, you can upgrade to the new version
and restart the agent. There will be no data loss and the cluster will
resume operations.<|MERGE_RESOLUTION|>--- conflicted
+++ resolved
@@ -16,22 +16,6 @@
 
 ## Consul 1.13.x
 
-<<<<<<< HEAD
-~> **Note:** If you are upgrading from `1.11`+ and have connect proxies 
-registered, upgrade directly to `1.13.1` instead of `1.13.0`.
-
-### gRPC TLS
-
-In prior Consul versions if HTTPS was enabled for the client API and exposed
-via `ports { https = NUMBER }` then the same TLS material was used to encrypt
-the gRPC port used for xDS. Now this is decoupled and activating TLS on the
-gRPC endpoint is controlled solely with the gRPC section of the new 
-[`tls` stanza](/docs/agent/config/config-files#tls-configuration-reference).
-
-If you have not yet switched to the new `tls` stanza and were NOT using HTTPS
-for the API then updating to Consul 1.13 will activate TLS for gRPC since the
-deprecated TLS settings are used as defaults.
-=======
 ### Service Mesh Compatibility
 
 Before upgrading existing Consul deployments using service mesh to Consul 1.13.x,
@@ -163,7 +147,6 @@
 such as with flags or environment variables like
 [`-ca-file`](/commands/connect/envoy#ca-file) and
 [`CONSUL_CACERT`](/commands#consul_cacert).
->>>>>>> 03df6c3a
 
 ### 1.9 Telemetry Compatibility
 
