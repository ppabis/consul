---
version: 2.1

parameters:
  commit:
    type: string
    default: ""
    description: "Commit to run load tests against"
  trigger-load-test:
    type: boolean
    default: false
    description: "Boolean whether to run the load test workflow"

references:
<<<<<<< HEAD
  images:
    # When updating the Go version, remember to also update the versions in the
    # workflows section for go-test-lib jobs.
    go: &GOLANG_IMAGE docker.mirror.hashicorp.services/cimg/go:1.18.1
    ember: &EMBER_IMAGE docker.mirror.hashicorp.services/circleci/node:14-browsers

=======
>>>>>>> 9acce312
  paths:
    test-results: &TEST_RESULTS_DIR /tmp/test-results
  environment: &ENVIRONMENT
    TEST_RESULTS_DIR: *TEST_RESULTS_DIR
    EMAIL: noreply@hashicorp.com
    GIT_AUTHOR_NAME: circleci-consul
    GIT_COMMITTER_NAME: circleci-consul
    S3_ARTIFACT_BUCKET: consul-dev-artifacts-v2
    BASH_ENV: .circleci/bash_env.sh
    VAULT_BINARY_VERSION: 1.9.4
<<<<<<< HEAD
=======
    GO_VERSION: 1.18.1
  images:
    # When updating the Go version, remember to also update the versions in the
    # workflows section for go-test-lib jobs.
    go: &GOLANG_IMAGE docker.mirror.hashicorp.services/cimg/go:1.18.1
    ember: &EMBER_IMAGE docker.mirror.hashicorp.services/circleci/node:14-browsers
  cache:
    yarn: &YARN_CACHE_KEY consul-ui-v7-{{ checksum "ui/yarn.lock" }}
>>>>>>> 9acce312

steps:
  install-gotestsum: &install-gotestsum
    name: install gotestsum
    environment:
      GOTESTSUM_RELEASE: 1.6.4
    command: |
      ARCH=`uname -m`
      if [[ "$ARCH" == "aarch64" ]]; then
         ARCH="arm64"
      else
         ARCH="amd64"
      fi
      url=https://github.com/gotestyourself/gotestsum/releases/download
      curl -sSL "${url}/v${GOTESTSUM_RELEASE}/gotestsum_${GOTESTSUM_RELEASE}_linux_${ARCH}.tar.gz" | \
      sudo tar -xz --overwrite -C /usr/local/bin gotestsum

  get-aws-cli: &get-aws-cli
    run:
      name: download and install AWS CLI
      command: |
        curl "https://awscli.amazonaws.com/awscli-exe-linux-x86_64.zip" -o "awscliv2.zip"
        echo -e "${AWS_CLI_GPG_KEY}" | gpg --import
        curl -o awscliv2.sig https://awscli.amazonaws.com/awscli-exe-linux-x86_64.zip.sig
        gpg --verify awscliv2.sig awscliv2.zip
        unzip awscliv2.zip
        sudo ./aws/install

  # This step MUST be at the end of any set of steps due to the 'when' condition
  notify-slack-failure: &notify-slack-failure
    name: notify-slack-failure
    when: on_fail
    command: |
      if [[ $CIRCLE_BRANCH == "main" ]]; then
        CIRCLE_ENDPOINT="https://app.circleci.com/pipelines/github/${CIRCLE_PROJECT_USERNAME}/${CIRCLE_PROJECT_REPONAME}?branch=${CIRCLE_BRANCH}"
        GITHUB_ENDPOINT="https://github.com/${CIRCLE_PROJECT_USERNAME}/${CIRCLE_PROJECT_REPONAME}/commit/${CIRCLE_SHA1}"
        COMMIT_MESSAGE=$(git log -1 --pretty=%B | head -n1)
        SHORT_REF=$(git rev-parse --short "${CIRCLE_SHA1}")
        curl -X POST -H 'Content-type: application/json' \
        --data \
        "{ \
        \"attachments\": [ \
            { \
            \"fallback\": \"CircleCI job failed!\", \
            \"text\": \"❌ Failed: \`${CIRCLE_USERNAME}\`'s <${CIRCLE_BUILD_URL}|${CIRCLE_STAGE}> job failed for commit <${GITHUB_ENDPOINT}|${SHORT_REF}> on \`${CIRCLE_BRANCH}\`!\n\n- <${COMMIT_MESSAGE}\", \
            \"footer\": \"${CIRCLE_PROJECT_USERNAME}/${CIRCLE_PROJECT_REPONAME}\", \
            \"ts\": \"$(date +%s)\", \
            \"color\": \"danger\" \
            } \
        ] \
        }" "${FEED_CONSUL_GH_URL}"
      else
        echo "Not posting slack failure notifications for non-main branch"
      fi

commands:
  assume-role:
    description: "Assume role to an ARN"
    parameters:
      access-key:
        type: env_var_name
        default: AWS_ACCESS_KEY_ID
      secret-key:
        type: env_var_name
        default: AWS_SECRET_ACCESS_KEY
      role-arn:
        type: env_var_name
        default: ROLE_ARN
    steps:
      - run: |
          export AWS_ACCESS_KEY_ID="${<< parameters.access-key >>}"
          export AWS_SECRET_ACCESS_KEY="${<< parameters.secret-key >>}"
          export ROLE_ARN="${<< parameters.role-arn >>}"
          # assume role has duration of 15 min (the minimum allowed)
          CREDENTIALS="$(aws sts assume-role --duration-seconds 900 --role-arn ${ROLE_ARN} --role-session-name build-${CIRCLE_SHA1} | jq '.Credentials')"
          echo "export AWS_ACCESS_KEY_ID=$(echo $CREDENTIALS | jq -r '.AccessKeyId')" >> $BASH_ENV
          echo "export AWS_SECRET_ACCESS_KEY=$(echo $CREDENTIALS | jq -r '.SecretAccessKey')" >> $BASH_ENV
          echo "export AWS_SESSION_TOKEN=$(echo $CREDENTIALS | jq -r '.SessionToken')" >> $BASH_ENV

  run-go-test-full:
    parameters:
      go_test_flags:
        type: string
        default: ""
    steps:
      - attach_workspace:
          at: /home/circleci/go/bin
      - run: sudo apt-get update --allow-releaseinfo-change-suite --allow-releaseinfo-change-version && sudo apt-get install -y rsyslog
      - run: sudo service rsyslog start
      - run: go mod download
      - run:
          name: go test
          command: |
            mkdir -p $TEST_RESULTS_DIR /tmp/jsonfile
            PACKAGE_NAMES=$(go list -tags "$GOTAGS" ./... | circleci tests split --split-by=timings --timings-type=classname)
            echo "Running $(echo $PACKAGE_NAMES | wc -w) packages"
            echo $PACKAGE_NAMES
            # some tests expect this umask, and arm images have a different default
            umask 0022

            << parameters.go_test_flags >>

            gotestsum \
              --format=short-verbose \
              --jsonfile /tmp/jsonfile/go-test-${CIRCLE_NODE_INDEX}.log \
              --debug \
              --rerun-fails=3 \
              --rerun-fails-max-failures=40 \
              --rerun-fails-report=/tmp/gotestsum-rerun-fails \
              --packages="$PACKAGE_NAMES" \
              --junitfile $TEST_RESULTS_DIR/gotestsum-report.xml -- \
              -tags="$GOTAGS" -p 2 \
              ${GO_TEST_FLAGS-} \
              -cover -coverprofile=coverage.txt

      - store_test_results:
          path: *TEST_RESULTS_DIR
      - store_artifacts:
          path: *TEST_RESULTS_DIR
      - store_artifacts:
          path: /tmp/jsonfile
      - run: &rerun-fails-report
          name: "Re-run fails report"
          command: |
            .circleci/scripts/rerun-fails-report.sh /tmp/gotestsum-rerun-fails
      - run: *notify-slack-failure

jobs:
  # lint consul tests
  lint-consul-retry:
    docker:
      - image: *GOLANG_IMAGE
    steps:
      - checkout
      - run: go install github.com/hashicorp/lint-consul-retry@master && lint-consul-retry
      - run: *notify-slack-failure

  lint:
    description: "Run golangci-lint"
    parameters:
      go-arch:
        type: string
        default: ""
    docker:
      - image: *GOLANG_IMAGE
<<<<<<< HEAD
    resource_class: large
=======
    resource_class: xlarge
>>>>>>> 9acce312
    environment:
      GOTAGS: "" # No tags for OSS but there are for enterprise
      GOARCH: "<<parameters.go-arch>>"
    steps:
      - checkout
      - run: go env
      - run:
          name: Install golangci-lint
          command: |
            download=https://raw.githubusercontent.com/golangci/golangci-lint/master/install.sh
            wget -O- -q $download | sh -x -s -- -d -b /home/circleci/go/bin v1.45.2
      - run: go mod download
      - run:
          name: lint
          command: &lintcmd |
            golangci-lint run --build-tags="$GOTAGS" -v
      - run:
          name: lint api
          working_directory: api
          command: *lintcmd
      - run:
          name: lint sdk
          working_directory: sdk
          command: *lintcmd
      - run: *notify-slack-failure

  check-go-mod:
    docker:
      - image: *GOLANG_IMAGE
    environment:
      <<: *ENVIRONMENT
    steps:
      - checkout
      - run: go mod tidy
      - run: |
          if [[ -n $(git status -s) ]]; then
            echo "Git directory has changes"
            git status -s
            exit 1
          fi
      - run: *notify-slack-failure

  check-generated-protobuf:
    docker:
      - image: *GOLANG_IMAGE
    environment:
      <<: *ENVIRONMENT
      # tput complains if this isn't set to something.
      TERM: ansi
    steps:
      - checkout
      - run:
          name: Install protobuf
          command: make proto-tools

      - run:
          command: make --always-make proto
      - run: |
          if ! git diff --exit-code; then
            echo "Generated code was not updated correctly"
            exit 1
          fi

  go-test-arm64:
    machine:
      image: ubuntu-2004:202101-01
    resource_class: arm.large
    parallelism: 4
    environment:
      <<: *ENVIRONMENT
      GOTAGS: "" # No tags for OSS but there are for enterprise
      # GOMAXPROCS defaults to number of cores on underlying hardware, set
      # explicitly to avoid OOM issues https://support.circleci.com/hc/en-us/articles/360034684273-common-GoLang-memory-issues
      GOMAXPROCS: 4
    steps:
      - checkout
      - run:
         command: |
            sudo rm -rf /usr/local/go
            wget https://dl.google.com/go/go${GO_VERSION}.linux-arm64.tar.gz
            sudo tar -C /usr/local -xzvf go${GO_VERSION}.linux-arm64.tar.gz
      - run: *install-gotestsum
      - run: go mod download
      - run:
          name: make dev
          command: |
            if [[ "$CIRCLE_BRANCH" =~ ^main$|^release/ ]]; then
              make dev
              mkdir -p /home/circleci/bin
              cp ./bin/consul /home/circleci/bin/consul
            fi
      - run-go-test-full:
          go_test_flags: 'if ! [[ "$CIRCLE_BRANCH" =~ ^main$|^release/ ]]; then export GO_TEST_FLAGS="-short"; fi'

  go-test:
    docker:
      - image: *GOLANG_IMAGE
    resource_class: large
    parallelism: 4
    environment:
      <<: *ENVIRONMENT
      GOTAGS: "" # No tags for OSS but there are for enterprise
      # GOMAXPROCS defaults to number of cores on underlying hardware, set
      # explicitly to avoid OOM issues https://support.circleci.com/hc/en-us/articles/360034684273-common-GoLang-memory-issues
      GOMAXPROCS: 4
    steps:
      - checkout
      - run-go-test-full

  go-test-race:
    docker:
      - image: *GOLANG_IMAGE
    environment:
      <<: *ENVIRONMENT
      GOTAGS: "" # No tags for OSS but there are for enterprise
      # GOMAXPROCS defaults to number of cores on underlying hardware, set
      # explicitly to avoid OOM issues https://support.circleci.com/hc/en-us/articles/360034684273-common-GoLang-memory-issues
      GOMAXPROCS: 4
      # The medium resource class (default) boxes are 2 vCPUs, 4GB RAM
      # https://circleci.com/docs/2.0/configuration-reference/#docker-executor
      # but we can run a little over that limit.
    steps:
      - checkout
      - run: go mod download
      - run:
          name: go test -race
          command: |
            mkdir -p $TEST_RESULTS_DIR /tmp/jsonfile
            pkgs="$(go list ./... | \
              grep -E -v '^github.com/hashicorp/consul/agent(/consul|/local|/routine-leak-checker)?$' | \
              grep -E -v '^github.com/hashicorp/consul/command/')"
            gotestsum \
              --jsonfile /tmp/jsonfile/go-test-race.log \
              --junitfile $TEST_RESULTS_DIR/gotestsum-report.xml -- \
              -tags="$GOTAGS" -p 2 \
              -race -gcflags=all=-d=checkptr=0 \
              $pkgs

      - store_test_results:
          path: *TEST_RESULTS_DIR
      - store_artifacts:
          path: *TEST_RESULTS_DIR
      - store_artifacts:
          path: /tmp/jsonfile
      - run: *notify-slack-failure

  # go-test-32bit is to catch problems where 64-bit ints must be 64-bit aligned
  # to use them with sync/atomic. See https://golang.org/pkg/sync/atomic/#pkg-note-BUG.
  # Running tests with GOARCH=386 seems to be the best way to detect this
  # problem. Only runs tests that are -short to limit the time we spend checking
  # for these bugs.
  go-test-32bit:
    docker:
      - image: *GOLANG_IMAGE
    resource_class: large
    environment:
      <<: *ENVIRONMENT
      GOTAGS: "" # No tags for OSS but there are for enterprise
    steps:
      - checkout
      - run: go mod download
      - run:
          name: go test 32-bit
          environment:
            GOARCH: 386
          command: |
            mkdir -p $TEST_RESULTS_DIR /tmp/jsonfile
            go env
            PACKAGE_NAMES=$(go list -tags "$GOTAGS" ./...)
            gotestsum \
              --jsonfile /tmp/jsonfile/go-test-32bit.log \
              --rerun-fails=3 \
              --rerun-fails-max-failures=40 \
              --rerun-fails-report=/tmp/gotestsum-rerun-fails \
              --packages="$PACKAGE_NAMES" \
              --junitfile $TEST_RESULTS_DIR/gotestsum-report.xml -- \
              -tags="$GOTAGS" -p 2 \
              -short

      - store_test_results:
          path: *TEST_RESULTS_DIR
      - store_artifacts:
          path: *TEST_RESULTS_DIR
      - run: *notify-slack-failure

  go-test-lib:
    description: "test a library against a specific Go version"
    parameters:
      go-version:
        type: string
      path:
        type: string
    docker:
      - image: "docker.mirror.hashicorp.services/cimg/go:<<parameters.go-version>>"
    environment:
      <<: *ENVIRONMENT
      GOTAGS: "" # No tags for OSS but there are for enterprise
    steps:
      - checkout
      - attach_workspace:
          at: /home/circleci/go/bin
      - run:
          working_directory: <<parameters.path>>
          command: go mod download
      - run:
          working_directory: <<parameters.path>>
          name: go test
          command: |
            mkdir -p $TEST_RESULTS_DIR /tmp/jsonfile
            gotestsum \
              --format=short-verbose \
              --jsonfile /tmp/jsonfile/go-test-<<parameters.path>>.log \
              --junitfile $TEST_RESULTS_DIR/gotestsum-report.xml -- \
              -tags="$GOTAGS" -cover -coverprofile=coverage.txt \
              ./...

      - store_test_results:
          path: *TEST_RESULTS_DIR
      - store_artifacts:
          path: *TEST_RESULTS_DIR
      - store_artifacts:
          path: /tmp/jsonfile
      - run: *notify-slack-failure

  # build is a templated job for build-x
  build-distros: &build-distros
    docker:
      - image: *GOLANG_IMAGE
    resource_class: large
    environment: &build-env
      <<: *ENVIRONMENT
    steps:
      - checkout
      - run:
          name: Build
          command: |
            for os in $XC_OS; do
              target="./pkg/bin/${GOOS}_${GOARCH}/"
              GOOS="$os" CGO_ENABLED=0 go build -o "${target}" -ldflags "${GOLDFLAGS}" -tags "${GOTAGS}"
            done

      # save dev build to CircleCI
      - store_artifacts:
          path: ./pkg/bin
      - run: *notify-slack-failure

  # build all 386 architecture supported OS binaries
  build-386:
    <<: *build-distros
    environment:
      <<: *build-env
      XC_OS: "freebsd linux windows"
      GOARCH: "386"

  # build all amd64 architecture supported OS binaries
  build-amd64:
    <<: *build-distros
    environment:
      <<: *build-env
      XC_OS: "darwin freebsd linux solaris windows"
      GOARCH: "amd64"

  # build all arm/arm64 architecture supported OS binaries
  build-arm:
    docker:
      - image: *GOLANG_IMAGE
    resource_class: large
    environment:
      <<: *ENVIRONMENT
      CGO_ENABLED: 1
      GOOS: linux
    steps:
      - checkout
      - run: sudo apt-get update --allow-releaseinfo-change-suite --allow-releaseinfo-change-version && sudo apt-get install -y gcc-arm-linux-gnueabi gcc-arm-linux-gnueabihf gcc-aarch64-linux-gnu
      - run:
          environment:
            GOARM: 5
            CC: arm-linux-gnueabi-gcc
            GOARCH: arm
          command: go build -o ./pkg/bin/linux_armel/consul  -ldflags="-linkmode=external ${GOLDFLAGS}"
      - run:
          environment:
            GOARM: 6
            CC: arm-linux-gnueabihf-gcc
            GOARCH: arm
          command: go build -o ./pkg/bin/linux_armhf/consul  -ldflags="-linkmode=external ${GOLDFLAGS}"
      - run:
          environment:
            CC: aarch64-linux-gnu-gcc
            GOARCH: arm64
          command: go build -o ./pkg/bin/linux_aarch64/consul  -ldflags="-linkmode=external ${GOLDFLAGS}"
      - store_artifacts:
          path: ./pkg/bin
      - run: *notify-slack-failure

  # create a development build
  dev-build:
    docker:
      - image: *GOLANG_IMAGE
    resource_class: large
    environment:
      <<: *ENVIRONMENT
    steps:
      - checkout
      - attach_workspace: # this normally runs as the first job and has nothing to attach; only used in main branch after rebuilding UI
          at: .
      - run:
          name: Build
          command: |
            make dev
            mkdir -p /home/circleci/go/bin
            cp ./bin/consul /home/circleci/go/bin/consul

      # save dev build to pass to downstream jobs
      - persist_to_workspace:
          root: /home/circleci/go/bin
          paths:
            - consul
      - run: *notify-slack-failure

  # upload development build to s3
  dev-upload-s3:
    docker:
      - image: *GOLANG_IMAGE
    environment:
      <<: *ENVIRONMENT
    steps:
      - checkout
      - *get-aws-cli
      - assume-role:
          access-key: AWS_ACCESS_KEY_ID_S3_UPLOAD
          secret-key: AWS_SECRET_ACCESS_KEY_S3_UPLOAD
          role-arn: ROLE_ARN_S3_UPLOAD
      # get consul binary
      - attach_workspace:
          at: bin/
      - run:
          name: package binary
          command: zip -j consul.zip bin/consul
      - run:
          name: Upload to s3
          command: |
            if [ -n "${S3_ARTIFACT_PATH}" ]; then
              aws s3 cp \
              --metadata "CIRCLECI=${CIRCLECI},CIRCLE_BUILD_URL=${CIRCLE_BUILD_URL},CIRCLE_BRANCH=${CIRCLE_BRANCH}" \
              "consul.zip" "s3://${S3_ARTIFACT_BUCKET}/${S3_ARTIFACT_PATH}/${CIRCLE_SHA1}.zip" --acl public-read
            else
              echo "CircleCI - S3_ARTIFACT_PATH was not set"
              exit 1
            fi
      - run: *notify-slack-failure

  # upload dev docker image
  dev-upload-docker:
    docker:
      - image: *GOLANG_IMAGE # use a circleci image so the attach_workspace step works (has ca-certs installed)
    environment:
      <<: *ENVIRONMENT
    steps:
      - checkout
      # get consul binary
      - attach_workspace:
          at: bin/
      - setup_remote_docker
      - run: make ci.dev-docker
      - run: *notify-slack-failure

  # Nomad 0.8 builds on go1.10
  # Run integration tests on nomad/v0.8.7
  nomad-integration-0_8:
    docker:
      - image: docker.mirror.hashicorp.services/circleci/golang:1.10
    environment:
      <<: *ENVIRONMENT
      NOMAD_WORKING_DIR: &NOMAD_WORKING_DIR /go/src/github.com/hashicorp/nomad
      NOMAD_VERSION: v0.8.7
    steps: &NOMAD_INTEGRATION_TEST_STEPS
      - run: git clone https://github.com/hashicorp/nomad.git --branch ${NOMAD_VERSION} ${NOMAD_WORKING_DIR}

      # get consul binary
      - attach_workspace:
          at: /go/bin

      # make dev build of nomad
      - run:
          command: make pkg/linux_amd64/nomad
          working_directory: *NOMAD_WORKING_DIR

      - run: *install-gotestsum

      # run integration tests
      - run:
          name: go test
          command: |
            mkdir -p $TEST_RESULTS_DIR
            gotestsum \
              --format=short-verbose \
              --junitfile $TEST_RESULTS_DIR/results.xml -- \
              ./command/agent/consul -run TestConsul
          working_directory: *NOMAD_WORKING_DIR

      # store test results for CircleCI
      - store_test_results:
          path: *TEST_RESULTS_DIR
      - store_artifacts:
          path: *TEST_RESULTS_DIR
      - run: *notify-slack-failure

  # run integration tests on nomad/main
  nomad-integration-main:
    docker:
      - image: docker.mirror.hashicorp.services/circleci/golang:1.17 # TODO: replace with cimg/go (requires steps update)
    environment:
      <<: *ENVIRONMENT
      NOMAD_WORKING_DIR: /go/src/github.com/hashicorp/nomad
      NOMAD_VERSION: main
    steps: *NOMAD_INTEGRATION_TEST_STEPS

  # build frontend yarn cache
  frontend-cache:
    docker:
      - image: *EMBER_IMAGE
    steps:
      - checkout

      # cache yarn deps
      - restore_cache:
          key: *YARN_CACHE_KEY

      - run:
          name: install yarn packages
          command: cd ui && make deps

      - save_cache:
          key: *YARN_CACHE_KEY
          paths:
            - ui/node_modules
            - ui/packages/consul-ui/node_modules
      - run: *notify-slack-failure

  # build ember so frontend tests run faster
  ember-build-oss: &ember-build-oss
    docker:
      - image: *EMBER_IMAGE
    environment:
      JOBS: 2 # limit parallelism for broccoli-babel-transpiler
      CONSUL_NSPACES_ENABLED: 0
    steps:
      - checkout
      - restore_cache:
          key: *YARN_CACHE_KEY
      - run: cd ui/packages/consul-ui && make build-ci

      # saves the build to a workspace to be passed to a downstream job
      - persist_to_workspace:
          root: ui
          paths:
            - packages/consul-ui/dist
      - run: *notify-slack-failure

  # build ember so frontend tests run faster
  ember-build-ent:
    <<: *ember-build-oss
    environment:
      JOBS: 2 # limit parallelism for broccoli-babel-transpiler
      CONSUL_NSPACES_ENABLED: 1

  # rebuild UI for packaging
  ember-build-prod:
    docker:
      - image: *EMBER_IMAGE
    environment:
      JOBS: 2 # limit parallelism for broccoli-babel-transpiler
    steps:
      - checkout
      - restore_cache:
          key: *YARN_CACHE_KEY
      - run: cd ui && make

      # saves the build to a workspace to be passed to a downstream job
      - persist_to_workspace:
          root: ui
          paths:
            - packages/consul-ui/dist
      - run: *notify-slack-failure

  # build static-assets file
  build-static-assets:
    docker:
      - image: *GOLANG_IMAGE
    steps:
      - checkout
      - attach_workspace:
          at: ./pkg
      - run: mv pkg/packages/consul-ui/dist pkg/web_ui # 'make static-assets' looks for the 'pkg/web_ui' path
      - run: make tools
      - run: make static-assets
      - persist_to_workspace:
          root: .
          paths:
            - ./agent/uiserver/bindata_assetfs.go
      - run: *notify-slack-failure

  # commits static assets to git
  publish-static-assets:
    docker:
      - image: *GOLANG_IMAGE
    steps:
      - checkout
      - add_ssh_keys: # needs a key to push updated static asset commit back to github
          fingerprints:
            - "fc:55:84:15:0a:1d:c8:e9:06:d0:e8:9c:7b:a9:b7:31"
      - attach_workspace:
          at: .
      - run:
          name: commit agent/uiserver/bindata_assetfs.go if there are UI changes
          command: |
            # check if there are any changes in ui/
            # if there are, we commit the ui static asset file
            # HEAD^! is shorthand for HEAD^..HEAD (parent of HEAD and HEAD)
            if ! git diff --quiet --exit-code HEAD^! ui/; then
              git config --local user.email "github-team-consul-core@hashicorp.com"
              git config --local user.name "hc-github-team-consul-core"

              # -B resets the CI branch to main which may diverge history
              # but we will force push anyways.
              git checkout -B ci/main-assetfs-build main

              short_sha=$(git rev-parse --short HEAD)
              git add agent/uiserver/bindata_assetfs.go
              git commit -m "auto-updated agent/uiserver/bindata_assetfs.go from commit ${short_sha}"
              git push --force origin ci/main-assetfs-build
            else
              echo "no UI changes so no static assets to publish"
            fi
      - run: *notify-slack-failure

  # run node tests
  node-tests:
    docker:
      - image: *EMBER_IMAGE
    steps:
      - checkout
      - restore_cache:
          key: *YARN_CACHE_KEY
      - attach_workspace:
          at: ui
      - run:
          working_directory: ui/packages/consul-ui
          command: make test-node
      - run: *notify-slack-failure
  # run yarn workspace wide checks/tests
  workspace-tests:
    docker:
      - image: *EMBER_IMAGE
    steps:
      - checkout
      - restore_cache:
          key: *YARN_CACHE_KEY
      - attach_workspace:
          at: ui
      - run:
          working_directory: ui
          command: make test-workspace
      - run: *notify-slack-failure

  # run ember frontend tests
  ember-test-oss:
    docker:
      - image: *EMBER_IMAGE
    environment:
      EMBER_TEST_REPORT: test-results/report-oss.xml #outputs test report for CircleCI test summary
      EMBER_TEST_PARALLEL: true #enables test parallelization with ember-exam
      CONSUL_NSPACES_ENABLED: 0
    parallelism: 4
    steps:
      - checkout
      - restore_cache:
          key: *YARN_CACHE_KEY
      - attach_workspace:
          at: ui
      - run:
          working_directory: ui/packages/consul-ui
          command: node_modules/.bin/ember exam --split=$CIRCLE_NODE_TOTAL --partition=`expr $CIRCLE_NODE_INDEX + 1` --path dist --silent -r xunit
      - store_test_results:
          path: ui/packages/consul-ui/test-results
      - run: *notify-slack-failure

  # run ember frontend tests
  ember-test-ent:
    docker:
      - image: *EMBER_IMAGE
    environment:
      EMBER_TEST_REPORT: test-results/report-ent.xml #outputs test report for CircleCI test summary
      EMBER_TEST_PARALLEL: true #enables test parallelization with ember-exam
      CONSUL_NSPACES_ENABLED: 1
    parallelism: 4
    steps:
      - checkout
      - restore_cache:
          key: *YARN_CACHE_KEY
      - attach_workspace:
          at: ui
      - run:
          working_directory: ui/packages/consul-ui
          command: node_modules/.bin/ember exam --split=$CIRCLE_NODE_TOTAL --partition=`expr $CIRCLE_NODE_INDEX + 1` --path dist --silent -r xunit
      - store_test_results:
          path: ui/packages/consul-ui/test-results
      - run: *notify-slack-failure

  # run ember frontend unit tests to produce coverage report
  ember-coverage:
    docker:
      - image: *EMBER_IMAGE
    steps:
      - checkout
      - restore_cache:
          key: *YARN_CACHE_KEY
      - attach_workspace:
          at: ui
      - run:
          working_directory: ui/packages/consul-ui
          command: make test-coverage-ci
      - run: *notify-slack-failure
<<<<<<< HEAD

  envoy-integration-test-1_19_3: &ENVOY_TESTS
    machine:
      image: ubuntu-2004:202101-01
=======
      
  compatibility-integration-test:
    machine:
      image: ubuntu-2004:202101-01
      docker_layer_caching: true
    parallelism: 1
    steps:
      - checkout
      # Get go binary from workspace
      - attach_workspace:
          at: .
      # Build the consul-dev image from the already built binary
      - run:
          command: |
            sudo rm -rf /usr/local/go
            wget https://dl.google.com/go/go${GO_VERSION}.linux-amd64.tar.gz
            sudo tar -C /usr/local -xzvf go${GO_VERSION}.linux-amd64.tar.gz
          environment:
            <<: *ENVIRONMENT
      - run: *install-gotestsum
      - run: docker build -t consul:local -f ./build-support/docker/Consul-Dev.dockerfile .
      - run:
          name: Compatibility Integration Tests
          command: |
            subtests=$(ls -d test/integration/consul-container/*/ | grep -v libs | xargs -n 1 basename | circleci tests split)
            echo "Running $(echo $subtests | wc -w) subtests"
            echo "$subtests"
            subtests_pipe_sepr=$(echo "$subtests" | xargs | sed 's/ /|/g')
            mkdir -p /tmp/test-results/
            docker run consul:local consul version
            cd ./test/integration/consul-container
            gotestsum -- -timeout=30m ./$subtests_pipe_sepr --target-version local --latest-version latest
            ls -lrt
          environment:
            # this is needed because of incompatibility between RYUK container and circleci
            GOTESTSUM_JUNITFILE: /tmp/test-results/results.xml
            GOTESTSUM_FORMAT: standard-verbose
            COMPOSE_INTERACTIVE_NO_CLI: 1
            # tput complains if this isn't set to something.
            TERM: ansi
      - store_artifacts:
          path: ./test/integration/consul-container/upgrade/workdir/logs
          destination: container-logs
      - store_test_results:
          path: *TEST_RESULTS_DIR
      - store_artifacts:
          path: *TEST_RESULTS_DIR
      - run: *notify-slack-failure
      
  envoy-integration-test-1_19_3: &ENVOY_TESTS
    machine:
      image: ubuntu-2004:202201-02
>>>>>>> 9acce312
    parallelism: 4
    resource_class: medium
    environment:
      ENVOY_VERSION: "1.19.3"
    steps: &ENVOY_INTEGRATION_TEST_STEPS
      - checkout
      # Get go binary from workspace
      - attach_workspace:
          at: .
      - run: *install-gotestsum
      # Build the consul-dev image from the already built binary
      - run: docker build -t consul-dev -f ./build-support/docker/Consul-Dev.dockerfile .
      - run:
          name: Envoy Integration Tests
          command: |
            subtests=$(ls -d test/integration/connect/envoy/*/ | xargs -n 1 basename | circleci tests split)
            echo "Running $(echo $subtests | wc -w) subtests"
            echo "$subtests"
            subtests_pipe_sepr=$(echo "$subtests" | xargs | sed 's/ /|/g')
            mkdir -p /tmp/test-results/
            gotestsum -- -timeout=30m -tags integration ./test/integration/connect/envoy -run="TestEnvoy/($subtests_pipe_sepr)"
          environment:
            GOTESTSUM_JUNITFILE: /tmp/test-results/results.xml
            GOTESTSUM_FORMAT: standard-verbose
            COMPOSE_INTERACTIVE_NO_CLI: 1
            # tput complains if this isn't set to something.
            TERM: ansi
      - store_artifacts:
          path: ./test/integration/connect/envoy/workdir/logs
          destination: container-logs
      - store_test_results:
          path: *TEST_RESULTS_DIR
      - store_artifacts:
          path: *TEST_RESULTS_DIR
      - run: *notify-slack-failure

  envoy-integration-test-1_20_2:
    <<: *ENVOY_TESTS
    environment:
      ENVOY_VERSION: "1.20.2"

  envoy-integration-test-1_21_1:
    <<: *ENVOY_TESTS
    environment:
      ENVOY_VERSION: "1.21.1"

  envoy-integration-test-1_22_0:
    <<: *ENVOY_TESTS
    environment:
      ENVOY_VERSION: "1.22.0"

  # run integration tests for the connect ca providers
  test-connect-ca-providers:
    docker:
      - image: *GOLANG_IMAGE
    environment:
      <<: *ENVIRONMENT
    steps:
      - run:
          name: Install vault
          command: |
            wget -q -O /tmp/vault.zip https://releases.hashicorp.com/vault/${VAULT_BINARY_VERSION}/vault_${VAULT_BINARY_VERSION}_linux_amd64.zip
            sudo unzip -d /usr/local/bin /tmp/vault.zip
            rm -rf /tmp/vault*
      - checkout
      - run: go mod download
      - run:
          name: go test
          command: |
            mkdir -p $TEST_RESULTS_DIR
            make test-connect-ca-providers
      - store_test_results:
          path: *TEST_RESULTS_DIR
      - run: *notify-slack-failure

  trigger-oss-merge:
    docker:
      - image: docker.mirror.hashicorp.services/alpine:3.12
    steps:
      - run: apk add --no-cache --no-progress curl jq
      - run:
          name: trigger oss merge
          command: |
            curl -s -X POST \
                    --header "Circle-Token: ${CIRCLECI_API_TOKEN}" \
                    --header "Content-Type: application/json" \
                    -d '{"build_parameters": {"CIRCLE_JOB": "oss-merge"}}' \
                    "https://circleci.com/api/v1.1/project/github/hashicorp/consul-enterprise/tree/${CIRCLE_BRANCH}" | jq -r '.build_url'
      - run: *notify-slack-failure

  # Run load tests against a commit
  load-test:
    docker:
      - image: hashicorp/terraform:latest
    environment:
      AWS_DEFAULT_REGION: us-east-2
      BUCKET: consul-ci-load-tests
      BASH_ENV: /etc/profile
    shell: /bin/sh -leo pipefail
    steps:
      - checkout
      - run: apk add jq curl bash
      - run:
          name: export load-test credentials
          command: |
            echo "export AWS_ACCESS_KEY_ID=$AWS_ACCESS_KEY_ID_LOAD_TEST" >> $BASH_ENV
            echo "export AWS_SECRET_ACCESS_KEY=$AWS_SECRET_ACCESS_KEY_LOAD_TEST" >> $BASH_ENV
      - run:
          name: export role arn
          command: |
            echo "export TF_VAR_role_arn=$ROLE_ARN_LOAD_TEST" >> $BASH_ENV
      - run:
          name: setup TF_VARs
          command: |
            # if pipeline.parameters.commit="" it was not triggered/set through the API
            # so we use the latest commit from _this_ branch. This is the case for nightly tests.
            if [ "<< pipeline.parameters.commit >>" = "" ]; then
              LOCAL_COMMIT_SHA=$(git rev-parse HEAD)
            else
              LOCAL_COMMIT_SHA="<< pipeline.parameters.commit >>"
            fi
            echo "export LOCAL_COMMIT_SHA=${LOCAL_COMMIT_SHA}" >> $BASH_ENV

            short_ref=$(git rev-parse --short ${LOCAL_COMMIT_SHA})
            echo "export TF_VAR_ami_owners=$LOAD_TEST_AMI_OWNERS" >> $BASH_ENV
            echo "export TF_VAR_vpc_name=$short_ref" >> $BASH_ENV
            echo "export TF_VAR_cluster_name=$short_ref" >> $BASH_ENV
            echo "export TF_VAR_consul_download_url=https://${S3_ARTIFACT_BUCKET}.s3.${AWS_DEFAULT_REGION}.amazonaws.com/${S3_ARTIFACT_PATH}/${LOCAL_COMMIT_SHA}.zip" >> $BASH_ENV
      - run:
          name: wait for dev build from test-integrations workflow
          command: |
            echo "curl-ing https://${S3_ARTIFACT_BUCKET}.s3.${AWS_DEFAULT_REGION}.amazonaws.com/${S3_ARTIFACT_PATH}/${LOCAL_COMMIT_SHA}.zip"
            until [ $SECONDS -ge 300 ] && exit 1; do
              curl -o /dev/null --fail --silent "https://${S3_ARTIFACT_BUCKET}.s3.${AWS_DEFAULT_REGION}.amazonaws.com/${S3_ARTIFACT_PATH}/${LOCAL_COMMIT_SHA}.zip" && exit
              echo -n "."
              sleep 2
            done
      - run:
          working_directory: .circleci/terraform/load-test
          name: terraform init
          command: |
            echo "commit is ${LOCAL_COMMIT_SHA}"
            terraform init \
            -backend-config="bucket=${BUCKET}" \
            -backend-config="key=${LOCAL_COMMIT_SHA}" \
            -backend-config="region=${AWS_DEFAULT_REGION}" \
            -backend-config="role_arn=${ROLE_ARN_LOAD_TEST}"
      - run:
          working_directory: .circleci/terraform/load-test
          name: run terraform apply
          command: |
            terraform apply -auto-approve
      - run:
          working_directory: .circleci/terraform/load-test
          when: always
          name: terraform destroy
          command: |
            terraform destroy -auto-approve
      - run: *notify-slack-failure

  # The noop job is a used as a very fast job in the verify-ci workflow because every workflow
  # requires at least one job. It does nothing.
  noop:
    docker:
      - image: docker.mirror.hashicorp.services/alpine:latest
    steps:
      - run: "echo ok"

workflows:
  version: 2
  # verify-ci is a no-op workflow that must run on every PR. It is used in a
  # branch protection rule to detect when CI workflows are not running.
  verify-ci:
    jobs: [ noop ]

  go-tests:
    unless: << pipeline.parameters.trigger-load-test >>
    jobs:
      - check-go-mod: &filter-ignore-non-go-branches
          filters:
            branches:
              ignore:
                - stable-website
                - /^docs\/.*/
                - /^ui\/.*/
      - check-generated-protobuf: *filter-ignore-non-go-branches
      - lint-consul-retry: *filter-ignore-non-go-branches
      - lint: *filter-ignore-non-go-branches
      - lint:
          name: "lint-32bit"
          go-arch: "386"
          <<: *filter-ignore-non-go-branches
      - test-connect-ca-providers: *filter-ignore-non-go-branches
      - go-test-arm64: *filter-ignore-non-go-branches
      - dev-build: *filter-ignore-non-go-branches
      - go-test:
          requires: [ dev-build ]
      - go-test-lib:
          name: "go-test-api go1.17"
          path: api
          go-version: "1.17"
          requires: [ dev-build ]
      - go-test-lib:
          name: "go-test-api go1.18"
          path: api
          go-version: "1.18"
          requires: [ dev-build ]
      - go-test-lib:
          name: "go-test-sdk go1.17"
          path: sdk
          go-version: "1.17"
          <<: *filter-ignore-non-go-branches
      - go-test-lib:
          name: "go-test-sdk go1.18"
          path: sdk
          go-version: "1.18"
          <<: *filter-ignore-non-go-branches
      - go-test-race: *filter-ignore-non-go-branches
      - go-test-32bit: *filter-ignore-non-go-branches
  build-distros:
    unless: << pipeline.parameters.trigger-load-test >>
    jobs:
      - check-go-mod: *filter-ignore-non-go-branches
      - build-386: &require-check-go-mod
          requires:
            - check-go-mod
      - build-amd64: *require-check-go-mod
      - build-arm: *require-check-go-mod
      # every commit on main will have a rebuilt UI
      - frontend-cache:
          filters:
            branches:
              only:
                - main
      - ember-build-prod:
          requires:
            - frontend-cache
      - build-static-assets:
          requires:
            - ember-build-prod
      - publish-static-assets:
          filters:
            branches:
              only:
                - main
                - /release\/\d+\.\d+\.x$/
          requires:
            - build-static-assets
      - dev-build:
          requires:
            - build-static-assets
      - dev-upload-s3:
          requires:
            - dev-build
      - dev-upload-docker:
          requires:
            - dev-build
          context: consul-ci
  test-integrations:
    unless: << pipeline.parameters.trigger-load-test >>
    jobs:
      - dev-build: *filter-ignore-non-go-branches
      - dev-upload-s3: &dev-upload
          requires:
            - dev-build
          filters:
            branches:
              ignore:
                - /^pull\/.*$/ # only push dev builds from non forks
                - main # all main dev uploads will include a UI rebuild in build-distros
      - dev-upload-docker:
          <<: *dev-upload
          context: consul-ci
      - nomad-integration-main:
          requires:
            - dev-build
      - nomad-integration-0_8:
          requires:
            - dev-build
      - envoy-integration-test-1_19_3:
          requires:
            - dev-build
      - envoy-integration-test-1_20_2:
          requires:
            - dev-build
      - envoy-integration-test-1_21_1:
          requires:
            - dev-build
      - envoy-integration-test-1_22_0:
<<<<<<< HEAD
=======
          requires:
            - dev-build
      - compatibility-integration-test:
>>>>>>> 9acce312
          requires:
            - dev-build

  frontend:
    unless: << pipeline.parameters.trigger-load-test >>
    jobs:
      - frontend-cache:
          filters:
            branches:
              only:
                - main
                - /^ui\/.*/
      - workspace-tests:
          requires:
            - frontend-cache
      - node-tests:
          requires:
            - frontend-cache
      - ember-build-oss:
          requires:
            - frontend-cache
      - ember-build-ent:
          requires:
            - frontend-cache
      - ember-test-oss:
          requires:
            - ember-build-oss
      - ember-test-ent:
          requires:
            - ember-build-ent
      # ember-coverage in CI uses the dist/ folder to run tests so it requires
      # either/or ent/oss to be built first
      - ember-coverage:
          requires:
            - ember-build-ent
  workflow-automation:
    unless: << pipeline.parameters.trigger-load-test >>
    jobs:
      - trigger-oss-merge:
          context: team-consul
          filters:
            branches:
              only:
                - main
                - /release\/\d+\.\d+\.x$/

  load-test:
    when: << pipeline.parameters.trigger-load-test >>
    jobs:
      - load-test

  nightly-jobs:
    triggers:
      - schedule:
          cron: "0 4 * * *" # 4AM UTC <> 12AM EST <> 9PM PST should have no impact
          filters:
            branches:
              only:
                - main
    jobs:
      - load-test<|MERGE_RESOLUTION|>--- conflicted
+++ resolved
@@ -12,15 +12,6 @@
     description: "Boolean whether to run the load test workflow"
 
 references:
-<<<<<<< HEAD
-  images:
-    # When updating the Go version, remember to also update the versions in the
-    # workflows section for go-test-lib jobs.
-    go: &GOLANG_IMAGE docker.mirror.hashicorp.services/cimg/go:1.18.1
-    ember: &EMBER_IMAGE docker.mirror.hashicorp.services/circleci/node:14-browsers
-
-=======
->>>>>>> 9acce312
   paths:
     test-results: &TEST_RESULTS_DIR /tmp/test-results
   environment: &ENVIRONMENT
@@ -31,8 +22,6 @@
     S3_ARTIFACT_BUCKET: consul-dev-artifacts-v2
     BASH_ENV: .circleci/bash_env.sh
     VAULT_BINARY_VERSION: 1.9.4
-<<<<<<< HEAD
-=======
     GO_VERSION: 1.18.1
   images:
     # When updating the Go version, remember to also update the versions in the
@@ -41,7 +30,6 @@
     ember: &EMBER_IMAGE docker.mirror.hashicorp.services/circleci/node:14-browsers
   cache:
     yarn: &YARN_CACHE_KEY consul-ui-v7-{{ checksum "ui/yarn.lock" }}
->>>>>>> 9acce312
 
 steps:
   install-gotestsum: &install-gotestsum
@@ -187,11 +175,7 @@
         default: ""
     docker:
       - image: *GOLANG_IMAGE
-<<<<<<< HEAD
-    resource_class: large
-=======
     resource_class: xlarge
->>>>>>> 9acce312
     environment:
       GOTAGS: "" # No tags for OSS but there are for enterprise
       GOARCH: "<<parameters.go-arch>>"
@@ -816,13 +800,7 @@
           working_directory: ui/packages/consul-ui
           command: make test-coverage-ci
       - run: *notify-slack-failure
-<<<<<<< HEAD
-
-  envoy-integration-test-1_19_3: &ENVOY_TESTS
-    machine:
-      image: ubuntu-2004:202101-01
-=======
-      
+
   compatibility-integration-test:
     machine:
       image: ubuntu-2004:202101-01
@@ -870,11 +848,10 @@
       - store_artifacts:
           path: *TEST_RESULTS_DIR
       - run: *notify-slack-failure
-      
+
   envoy-integration-test-1_19_3: &ENVOY_TESTS
     machine:
       image: ubuntu-2004:202201-02
->>>>>>> 9acce312
     parallelism: 4
     resource_class: medium
     environment:
@@ -1164,12 +1141,9 @@
           requires:
             - dev-build
       - envoy-integration-test-1_22_0:
-<<<<<<< HEAD
-=======
           requires:
             - dev-build
       - compatibility-integration-test:
->>>>>>> 9acce312
           requires:
             - dev-build
 
