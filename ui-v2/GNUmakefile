--- conflicted
+++ resolved
@@ -3,13 +3,8 @@
 server:
 	yarn run start
 
-init:
-	yarn install
-
-build:
+dist:
 	yarn run build
-
-dist: build
 	mv dist ../pkg/web_ui/v2
 
 lint:
@@ -17,9 +12,6 @@
 format:
 	yarn run format:js
 
-<<<<<<< HEAD
-.PHONY: server build dist lint format
-=======
 .PHONY: server dist lint format
 
 .DEFAULT_GOAL=all
@@ -35,5 +27,4 @@
 test:
 	yarn run test
 test-view:
-	yarn run test:view
->>>>>>> bed22a81
+	yarn run test:view