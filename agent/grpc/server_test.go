package grpc

import (
	"context"
	"crypto/tls"
	"fmt"
	"io"
	"net"
	"strconv"
	"sync/atomic"
	"testing"
	"time"

	"github.com/stretchr/testify/require"
	"golang.org/x/sync/errgroup"
	"google.golang.org/grpc"

	"github.com/hashicorp/consul/agent/grpc/internal/testservice"
	"github.com/hashicorp/consul/agent/metadata"
	"github.com/hashicorp/consul/agent/pool"
	"github.com/hashicorp/consul/sdk/freeport"
	"github.com/hashicorp/consul/tlsutil"
	"github.com/hashicorp/go-hclog"
)

type testServer struct {
	addr     net.Addr
	name     string
	dc       string
	shutdown func()
	rpc      *fakeRPCListener
}

func (s testServer) Metadata() *metadata.Server {
	return &metadata.Server{
		ID:         s.name,
		Name:       s.name + "." + s.dc,
		ShortName:  s.name,
		Datacenter: s.dc,
		Addr:       s.addr,
		UseTLS:     s.rpc.tlsConf != nil,
	}
}

<<<<<<< HEAD
func newSimpleTestServer(t *testing.T, name, dc string) testServer {
	return newTestServer(t, hclog.Default(), name, dc, func(server *grpc.Server) {
=======
func newTestServer(t *testing.T, name string, dc string, tlsConf *tlsutil.Configurator) testServer {
	addr := &net.IPAddr{IP: net.ParseIP("127.0.0.1")}
	handler := NewHandler(addr, func(server *grpc.Server) {
>>>>>>> a5c292c0
		testservice.RegisterSimpleServer(server, &simple{name: name, dc: dc})
	})
}

// newPanicTestServer sets up a simple server with handlers that panic.
func newPanicTestServer(t *testing.T, logger hclog.Logger, name, dc string) testServer {
	return newTestServer(t, logger, name, dc, func(server *grpc.Server) {
		testservice.RegisterSimpleServer(server, &simplePanic{name: name, dc: dc})
	})
}

func newTestServer(t *testing.T, logger hclog.Logger, name, dc string, register func(server *grpc.Server)) testServer {
	addr := &net.IPAddr{IP: net.ParseIP("127.0.0.1")}
	handler := NewHandler(logger, addr, register)

	ports := freeport.MustTake(1)
	t.Cleanup(func() {
		freeport.Return(ports)
	})

	lis, err := net.Listen("tcp", net.JoinHostPort("127.0.0.1", strconv.Itoa(ports[0])))
	require.NoError(t, err)

	rpc := &fakeRPCListener{t: t, handler: handler, tlsConf: tlsConf}

	g := errgroup.Group{}
	g.Go(func() error {
		if err := rpc.listen(lis); err != nil {
			return fmt.Errorf("fake rpc listen error: %w", err)
		}
		return nil
	})
	g.Go(func() error {
		if err := handler.Run(); err != nil {
			return fmt.Errorf("grpc server error: %w", err)
		}
		return nil
	})
	return testServer{
		addr: lis.Addr(),
		name: name,
		dc:   dc,
		rpc:  rpc,
		shutdown: func() {
			rpc.shutdown = true
			if err := lis.Close(); err != nil {
				t.Logf("listener closed with error: %v", err)
			}
			if err := handler.Shutdown(); err != nil {
				t.Logf("grpc server shutdown: %v", err)
			}
			if err := g.Wait(); err != nil {
				t.Log(err)
			}
		},
	}
}

type simple struct {
	name string
	dc   string
}

func (s *simple) Flow(_ *testservice.Req, flow testservice.Simple_FlowServer) error {
	for flow.Context().Err() == nil {
		resp := &testservice.Resp{ServerName: "one", Datacenter: s.dc}
		if err := flow.Send(resp); err != nil {
			return err
		}
		time.Sleep(time.Millisecond)
	}
	return nil
}

func (s *simple) Something(_ context.Context, _ *testservice.Req) (*testservice.Resp, error) {
	return &testservice.Resp{ServerName: s.name, Datacenter: s.dc}, nil
}

type simplePanic struct {
	name, dc string
}

func (s *simplePanic) Flow(_ *testservice.Req, flow testservice.Simple_FlowServer) error {
	for flow.Context().Err() == nil {
		time.Sleep(time.Millisecond)
		panic("panic from Flow")
	}
	return nil
}

func (s *simplePanic) Something(_ context.Context, _ *testservice.Req) (*testservice.Resp, error) {
	time.Sleep(time.Millisecond)
	panic("panic from Something")
}

// fakeRPCListener mimics agent/consul.Server.listen to handle the RPCType byte.
// In the future we should be able to refactor Server and extract this RPC
// handling logic so that we don't need to use a fake.
// For now, since this logic is in agent/consul, we can't easily use Server.listen
// so we fake it.
type fakeRPCListener struct {
	t                   *testing.T
	handler             *Handler
	shutdown            bool
	tlsConf             *tlsutil.Configurator
	tlsConnEstablished  int32
	alpnConnEstablished int32
}

func (f *fakeRPCListener) listen(listener net.Listener) error {
	for {
		conn, err := listener.Accept()
		if err != nil {
			if f.shutdown {
				return nil
			}
			return err
		}

		go f.handleConn(conn)
	}
}

func (f *fakeRPCListener) handleConn(conn net.Conn) {
	if f.tlsConf != nil && f.tlsConf.MutualTLSCapable() {
		// See if actually this is native TLS multiplexed onto the old
		// "type-byte" system.

		peekedConn, nativeTLS, err := pool.PeekForTLS(conn)
		if err != nil {
			if err != io.EOF {
				fmt.Printf("ERROR: failed to read first byte: %v\n", err)
			}
			conn.Close()
			return
		}

		if nativeTLS {
			f.handleNativeTLSConn(peekedConn)
			return
		}
		conn = peekedConn
	}

	buf := make([]byte, 1)

	if _, err := conn.Read(buf); err != nil {
		if err != io.EOF {
			fmt.Println("ERROR", err.Error())
		}
		conn.Close()
		return
	}
	typ := pool.RPCType(buf[0])

	switch typ {

	case pool.RPCGRPC:
		f.handler.Handle(conn)
		return

	case pool.RPCTLS:
		// occasionally we see a test client connecting to an rpc listener that
		// was created as part of another test, despite none of the tests running
		// in parallel.
		// Maybe some strange grpc behaviour? I'm not sure.
		if f.tlsConf == nil {
			fmt.Println("ERROR: tls is not configured")
			conn.Close()
			return
		}

		atomic.AddInt32(&f.tlsConnEstablished, 1)
		conn = tls.Server(conn, f.tlsConf.IncomingRPCConfig())
		f.handleConn(conn)

	default:
		fmt.Println("ERROR: unexpected byte", typ)
		conn.Close()
	}
}

func (f *fakeRPCListener) handleNativeTLSConn(conn net.Conn) {
	tlscfg := f.tlsConf.IncomingALPNRPCConfig(pool.RPCNextProtos)
	tlsConn := tls.Server(conn, tlscfg)

	// Force the handshake to conclude.
	if err := tlsConn.Handshake(); err != nil {
		fmt.Printf("ERROR: TLS handshake failed: %v", err)
		conn.Close()
		return
	}

	conn.SetReadDeadline(time.Time{})

	var (
		cs        = tlsConn.ConnectionState()
		nextProto = cs.NegotiatedProtocol
	)

	switch nextProto {
	case pool.ALPN_RPCGRPC:
		atomic.AddInt32(&f.alpnConnEstablished, 1)
		f.handler.Handle(tlsConn)

	default:
		fmt.Printf("ERROR: discarding RPC for unknown negotiated protocol %q\n", nextProto)
		conn.Close()
	}
}<|MERGE_RESOLUTION|>--- conflicted
+++ resolved
@@ -42,26 +42,20 @@
 	}
 }
 
-<<<<<<< HEAD
-func newSimpleTestServer(t *testing.T, name, dc string) testServer {
-	return newTestServer(t, hclog.Default(), name, dc, func(server *grpc.Server) {
-=======
-func newTestServer(t *testing.T, name string, dc string, tlsConf *tlsutil.Configurator) testServer {
-	addr := &net.IPAddr{IP: net.ParseIP("127.0.0.1")}
-	handler := NewHandler(addr, func(server *grpc.Server) {
->>>>>>> a5c292c0
+func newSimpleTestServer(t *testing.T, name, dc string, tlsConf *tlsutil.Configurator) testServer {
+	return newTestServer(t, hclog.Default(), name, dc, tlsConf, func(server *grpc.Server) {
 		testservice.RegisterSimpleServer(server, &simple{name: name, dc: dc})
 	})
 }
 
 // newPanicTestServer sets up a simple server with handlers that panic.
-func newPanicTestServer(t *testing.T, logger hclog.Logger, name, dc string) testServer {
-	return newTestServer(t, logger, name, dc, func(server *grpc.Server) {
+func newPanicTestServer(t *testing.T, logger hclog.Logger, name, dc string, tlsConf *tlsutil.Configurator) testServer {
+	return newTestServer(t, logger, name, dc, tlsConf, func(server *grpc.Server) {
 		testservice.RegisterSimpleServer(server, &simplePanic{name: name, dc: dc})
 	})
 }
 
-func newTestServer(t *testing.T, logger hclog.Logger, name, dc string, register func(server *grpc.Server)) testServer {
+func newTestServer(t *testing.T, logger hclog.Logger, name, dc string, tlsConf *tlsutil.Configurator, register func(server *grpc.Server)) testServer {
 	addr := &net.IPAddr{IP: net.ParseIP("127.0.0.1")}
 	handler := NewHandler(logger, addr, register)
 
