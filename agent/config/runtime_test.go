--- conflicted
+++ resolved
@@ -325,13 +325,10 @@
 			rt.DevMode = true
 			rt.DisableAnonymousSignature = true
 			rt.DisableKeyringFile = true
-<<<<<<< HEAD
 			rt.EnableDebug = atomic.Bool{}
 			rt.EnableDebug.Store(true)
-=======
 			rt.EnableDebug = true
 			rt.Experiments = []string{"resource-apis"}
->>>>>>> fa406548
 			rt.UIConfig.Enabled = true
 			rt.LeaveOnTerm = false
 			rt.Logging.LogLevel = "DEBUG"
